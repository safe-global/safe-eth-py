import json
from typing import Any, Dict, Optional
from urllib.parse import urljoin

import requests
from eth_typing import ChecksumAddress

from .. import EthereumNetwork
from .contract_metadata import ContractMetadata


class BlockscoutClientException(Exception):
    pass


class BlockScoutConfigurationProblem(BlockscoutClientException):
    pass


class BlockscoutClient:
    NETWORK_WITH_URL = {
        EthereumNetwork.GNOSIS: "https://gnosis.blockscout.com/api/v1/graphql",
        EthereumNetwork.ENERGY_WEB_CHAIN: "https://explorer.energyweb.org/graphiql",
        EthereumNetwork.ENERGY_WEB_VOLTA_TESTNET: "https://volta-explorer.energyweb.org/graphiql",
        EthereumNetwork.POLIS_MAINNET: "https://explorer.polis.tech/graphiql",
        EthereumNetwork.BOBA_NETWORK: "https://blockexplorer.boba.network/graphiql",
        EthereumNetwork.GATHER_DEVNET_NETWORK: "https://devnet-explorer.gather.network/graphiql",
        EthereumNetwork.GATHER_TESTNET_NETWORK: "https://testnet-explorer.gather.network/graphiql",
        EthereumNetwork.GATHER_MAINNET_NETWORK: "https://explorer.gather.network/graphiql",
        EthereumNetwork.METIS_GOERLI_TESTNET: "https://goerli.explorer.metisdevops.link/graphiql",
        EthereumNetwork.METIS_ANDROMEDA_MAINNET: "https://andromeda-explorer.metis.io/graphiql",
        EthereumNetwork.FUSE_MAINNET: "https://explorer.fuse.io/graphiql",
        EthereumNetwork.VELAS_EVM_MAINNET: "https://evmexplorer.velas.com/graphiql",
        EthereumNetwork.REI_NETWORK: "https://scan.rei.network/graphiql",
        EthereumNetwork.REI_CHAIN_TESTNET: "https://scan-test.rei.network/graphiql",
        EthereumNetwork.METER_MAINNET: "https://scan.meter.io/graphiql",
        EthereumNetwork.METER_TESTNET: "https://scan-warringstakes.meter.io/graphiql",
        EthereumNetwork.GODWOKEN_TESTNET_V1: "https://v1.betanet.gwscan.com/graphiql",
        EthereumNetwork.GODWOKEN_MAINNET: "https://v1.gwscan.com/graphiql",
        EthereumNetwork.VENIDIUM_TESTNET: "https://evm-testnet.venidiumexplorer.com/graphiql",
        EthereumNetwork.VENIDIUM_MAINNET: "https://evm.venidiumexplorer.com/graphiql",
        EthereumNetwork.KLAYTN_TESTNET_BAOBAB: "https://baobab.scope.klaytn.com/graphiql",
        EthereumNetwork.KLAYTN_MAINNET_CYPRESS: "https://scope.klaytn.com/graphiql",
        EthereumNetwork.ACALA_NETWORK: "https://blockscout.acala.network/graphiql",
        EthereumNetwork.KARURA_NETWORK_TESTNET: "https://blockscout.karura.network/graphiql",
        EthereumNetwork.ASTAR: "https://blockscout.com/astar/graphiql",
        EthereumNetwork.SHIDEN: "https://blockscout.com/shiden/graphiql",
        EthereumNetwork.EVMOS: "https://evm.evmos.org/graphiql",
        EthereumNetwork.EVMOS_TESTNET: "https://evm.evmos.dev/graphiql",
        EthereumNetwork.KCC_MAINNET: "https://scan.kcc.io/graphiql",
        EthereumNetwork.KCC_TESTNET: "https://scan-testnet.kcc.network/graphiql",
        EthereumNetwork.CROSSBELL: "https://scan.crossbell.io/graphiql",
        EthereumNetwork.ETHEREUM_CLASSIC: "https://blockscout.com/etc/mainnet/graphiql",
        EthereumNetwork.MORDOR_TESTNET: "https://blockscout.com/etc/mordor/graphiql",
        EthereumNetwork.SCROLL_SEPOLIA_TESTNET: "https://sepolia-blockscout.scroll.io/graphiql",
        EthereumNetwork.MANTLE: "https://explorer.mantle.xyz/graphiql",
        EthereumNetwork.MANTLE_TESTNET: "https://explorer.testnet.mantle.xyz/graphiql",
        EthereumNetwork.JAPAN_OPEN_CHAIN_MAINNET: "https://mainnet.japanopenchain.org/graphiql",
        EthereumNetwork.JAPAN_OPEN_CHAIN_TESTNET: "https://explorer.testnet.japanopenchain.org/graphiql",
        EthereumNetwork.ZETACHAIN_ATHENS_3_TESTNET: "https://zetachain-athens-3.blockscout.com/graphiql",
        EthereumNetwork.SCROLL: "https://blockscout.scroll.io/graphiql",
        EthereumNetwork.ROOTSTOCK_MAINNET: "https://rootstock.blockscout.com/graphiql",
        EthereumNetwork.ROOTSTOCK_TESTNET: "https://rootstock-testnet.blockscout.com/graphiql",
        EthereumNetwork.LINEA: "https://explorer.linea.build/graphiql",
        EthereumNetwork.LINEA_TESTNET: "https://explorer.goerli.linea.build/graphiql",
        EthereumNetwork.NEON_EVM_MAINNET: "https://neon.blockscout.com/graphiql",
        EthereumNetwork.NEON_EVM_DEVNET: "https://neon-devnet.blockscout.com/graphiql",
        EthereumNetwork.OASIS_SAPPHIRE: "https://explorer.sapphire.oasis.io/graphiql",
        EthereumNetwork.OASIS_SAPPHIRE_TESTNET: "https://testnet.explorer.sapphire.oasis.dev/graphiql",
        EthereumNetwork.CASCADIA_TESTNET: "https://explorer.cascadia.foundation/graphiql",
        EthereumNetwork.TENET: "https://tenetscan.io/graphiql",
        EthereumNetwork.TENET_TESTNET: "https://testnet.tenetscan.io/graphiql",
        EthereumNetwork.VELAS_EVM_MAINNET: "https://evmexplorer.velas.com/graphiql",
        EthereumNetwork.CRONOS_MAINNET: "https://cronos.org/explorer/graphiql",
        EthereumNetwork.CRONOS_TESTNET: "https://cronos.org/explorer/testnet3/graphiql",
        EthereumNetwork.THUNDERCORE_MAINNET: "https://explorer-mainnet.thundercore.com/graphiql",
        EthereumNetwork.THUNDERCORE_TESTNET: "https://explorer-testnet.thundercore.com/graphiql",
        EthereumNetwork.PGN_PUBLIC_GOODS_NETWORK: "https://explorer.publicgoods.network/graphiql",
        EthereumNetwork.SEPOLIA_PGN_PUBLIC_GOODS_NETWORK: "https://explorer.sepolia.publicgoods.network/graphiql",
        EthereumNetwork.ARTHERA_TESTNET: "https://explorer-test.arthera.net/graphiql",
        EthereumNetwork.MANTA_PACIFIC_MAINNET: "https://pacific-explorer.manta.network/graphiql",
        EthereumNetwork.KROMA: "https://blockscout.kroma.network/graphiql",
        EthereumNetwork.KROMA_SEPOLIA: "https://blockscout.sepolia.kroma.network/graphiql",
        EthereumNetwork.ZORA: "https://explorer.zora.energy/graphiql",
        EthereumNetwork.ZORA_SEPOLIA_TESTNET: "https://sepolia.explorer.zora.energy/graphiql",
        EthereumNetwork.HAQQ_NETWORK: "https://explorer.haqq.network/graphiql",
        EthereumNetwork.HAQQ_CHAIN_TESTNET: "https://explorer.testedge2.haqq.network/graphiql",
        EthereumNetwork.MODE: "https://explorer.mode.network/graphiql",
        EthereumNetwork.MODE_TESTNET: "https://sepolia.explorer.mode.network/graphiql",
        EthereumNetwork.MANTLE_SEPOLIA_TESTNET: "https://explorer.sepolia.mantle.xyz/graphiql",
        EthereumNetwork.OP_SEPOLIA_TESTNET: "https://optimism-sepolia.blockscout.com/graphiql",
        EthereumNetwork.UNREAL_TESTNET: "https://unreal.blockscout.com/graphiql",
        EthereumNetwork.TAIKO_KATLA_L2: "https://explorer.katla.taiko.xyz/graphiql",
<<<<<<< HEAD
        EthereumNetwork.BOTANIX_TESTNET: "https://blockscout.botanixlabs.dev/graphiql",
=======
        EthereumNetwork.SEI_DEVNET: "https://seitrace.com/graphiql",
        EthereumNetwork.LISK_SEPOLIA_TESTNET: "https://sepolia-blockscout.lisk.com/graphiql",
>>>>>>> a63b9b1f
    }

    def __init__(self, network: EthereumNetwork):
        self.network = network
        self.grahpql_url = self.NETWORK_WITH_URL.get(network)
        if self.grahpql_url is None:
            raise BlockScoutConfigurationProblem(
                f"Network {network.name} - {network.value} not supported"
            )
        self.http_session = requests.Session()

    def build_url(self, path: str):
        return urljoin(self.grahpql_url, path)

    def _do_request(self, url: str, query: str) -> Optional[Dict[str, Any]]:
        response = self.http_session.post(url, json={"query": query}, timeout=10)
        if not response.ok:
            return None

        return response.json()

    def get_contract_metadata(
        self, address: ChecksumAddress
    ) -> Optional[ContractMetadata]:
        query = '{address(hash: "%s") { hash, smartContract {name, abi} }}' % address
        result = self._do_request(self.grahpql_url, query)
        if (
            result
            and "error" not in result
            and result.get("data", {}).get("address", {})
            and result["data"]["address"]["smartContract"]
        ):
            smart_contract = result["data"]["address"]["smartContract"]
            return ContractMetadata(
                smart_contract["name"], json.loads(smart_contract["abi"]), False
            )<|MERGE_RESOLUTION|>--- conflicted
+++ resolved
@@ -91,12 +91,9 @@
         EthereumNetwork.OP_SEPOLIA_TESTNET: "https://optimism-sepolia.blockscout.com/graphiql",
         EthereumNetwork.UNREAL_TESTNET: "https://unreal.blockscout.com/graphiql",
         EthereumNetwork.TAIKO_KATLA_L2: "https://explorer.katla.taiko.xyz/graphiql",
-<<<<<<< HEAD
-        EthereumNetwork.BOTANIX_TESTNET: "https://blockscout.botanixlabs.dev/graphiql",
-=======
         EthereumNetwork.SEI_DEVNET: "https://seitrace.com/graphiql",
         EthereumNetwork.LISK_SEPOLIA_TESTNET: "https://sepolia-blockscout.lisk.com/graphiql",
->>>>>>> a63b9b1f
+        EthereumNetwork.BOTANIX_TESTNET: "https://blockscout.botanixlabs.dev/graphiql",
     }
 
     def __init__(self, network: EthereumNetwork):
