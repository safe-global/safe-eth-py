import json
from typing import Any, Dict, Optional
from urllib.parse import urljoin

import requests
from eth_typing import ChecksumAddress

from .. import EthereumNetwork
from .contract_metadata import ContractMetadata


class BlockscoutClientException(Exception):
    pass


class BlockScoutConfigurationProblem(BlockscoutClientException):
    pass


class BlockscoutClient:
    NETWORK_WITH_URL = {
        EthereumNetwork.XDAI: "https://blockscout.com/poa/xdai/",
        EthereumNetwork.MATIC: "https://polygon-explorer-mainnet.chainstacklabs.com/",
        EthereumNetwork.MUMBAI: "https://polygon-explorer-mumbai.chainstacklabs.com/",
        EthereumNetwork.ENERGY_WEB_CHAIN: "https://explorer.energyweb.org/",
        EthereumNetwork.VOLTA: "https://volta-explorer.energyweb.org/",
        EthereumNetwork.OLYMPUS: "https://explorer.polis.tech",
        EthereumNetwork.BOBA_RINKEBY: "https://blockexplorer.rinkeby.boba.network/",
        EthereumNetwork.BOBA: "https://blockexplorer.boba.network/",
        EthereumNetwork.GATHER_DEVNET: "https://devnet-explorer.gather.network/",
        EthereumNetwork.GATHER_TESTNET: "https://testnet-explorer.gather.network/",
        EthereumNetwork.GATHER_MAINNET: "https://explorer.gather.network/",
        EthereumNetwork.METIS_TESTNET: "https://stardust-explorer.metis.io/",
        EthereumNetwork.METIS: "https://andromeda-explorer.metis.io/",
        EthereumNetwork.FUSE_MAINNET: "https://explorer.fuse.io/",
<<<<<<< HEAD
        EthereumNetwork.VELAS_MAINNET: "https://evmexplorer.velas.com/",
        EthereumNetwork.VELAS_TESTNET: "https://evmexplorer.testnet.velas.com/",
=======
        EthereumNetwork.REI_MAINNET: "https://scan.rei.network/",
        EthereumNetwork.REI_TESTNET: "https://scan-test.rei.network/",
>>>>>>> d3302841
    }

    def __init__(self, network: EthereumNetwork):
        self.network = network
        self.base_url = self.NETWORK_WITH_URL.get(network)
        if self.base_url is None:
            raise BlockScoutConfigurationProblem(
                f"Network {network.name} - {network.value} not supported"
            )
        self.grahpql_url = self.base_url + "/graphiql"
        self.http_session = requests.Session()

    def build_url(self, path: str):
        return urljoin(self.base_url, path)

    def _do_request(self, url: str, query: str) -> Optional[Dict[str, Any]]:
        response = self.http_session.post(url, json={"query": query}, timeout=10)
        if not response.ok:
            return None

        return response.json()

    def get_contract_metadata(
        self, address: ChecksumAddress
    ) -> Optional[ContractMetadata]:
        query = '{address(hash: "%s") { hash, smartContract {name, abi} }}' % address
        result = self._do_request(self.grahpql_url, query)
        if (
            result and
            "error" not in result and
            result.get("data", {}).get("address", {}) and
            result["data"]["address"]["smartContract"]
        ):
            smart_contract = result["data"]["address"]["smartContract"]
            return ContractMetadata(
                smart_contract["name"], json.loads(smart_contract["abi"]), False
            )<|MERGE_RESOLUTION|>--- conflicted
+++ resolved
@@ -33,13 +33,10 @@
         EthereumNetwork.METIS_TESTNET: "https://stardust-explorer.metis.io/",
         EthereumNetwork.METIS: "https://andromeda-explorer.metis.io/",
         EthereumNetwork.FUSE_MAINNET: "https://explorer.fuse.io/",
-<<<<<<< HEAD
         EthereumNetwork.VELAS_MAINNET: "https://evmexplorer.velas.com/",
         EthereumNetwork.VELAS_TESTNET: "https://evmexplorer.testnet.velas.com/",
-=======
         EthereumNetwork.REI_MAINNET: "https://scan.rei.network/",
         EthereumNetwork.REI_TESTNET: "https://scan-test.rei.network/",
->>>>>>> d3302841
     }
 
     def __init__(self, network: EthereumNetwork):
