--- conflicted
+++ resolved
@@ -38,10 +38,7 @@
         EthereumNetwork.REI_TESTNET: "https://scan-test.rei.network/",
         EthereumNetwork.METER: "https://scan.meter.io/",
         EthereumNetwork.METER_TESTNET: "https://scan-warringstakes.meter.io/",
-<<<<<<< HEAD
-        EthereumNetwork.GODWOKEN_TESTNET: "https://gw-explorer.nervosdao.community/",
-=======
->>>>>>> 47f0b28e
+        EthereumNetwork.GODWOKEN_TESTNET: "https://v1.betanet.gwscan.com/",
     }
 
     def __init__(self, network: EthereumNetwork):
