--- conflicted
+++ resolved
@@ -51,12 +51,9 @@
         EthereumNetwork.ASTAR: "https://blockscout.com/astar/",
         EthereumNetwork.EVMOS_MAINNET: "https://evm.evmos.org",
         EthereumNetwork.EVMOS_TESTNET: "https://evm.evmos.dev",
-<<<<<<< HEAD
         EthereumNetwork.RABBIT: "https://rabbit.analogscan.com",
-=======
         EthereumNetwork.KCC_MAINNET: "https://scan.kcc.io/",
         EthereumNetwork.KCC_TESTNET: "https://scan-testnet.kcc.network/",
->>>>>>> ce67a538
     }
 
     def __init__(self, network: EthereumNetwork):
