--- conflicted
+++ resolved
@@ -891,11 +891,6 @@
         ("0x3E5c63644E683549055b9Be8653de26E0B4CD36E", 1087958, "1.3.0+L2"),
         ("0xd9Db270c1B5E3Bd161E8c8503c55cEABeE709552", 1087964, "1.3.0"),
     ],
-<<<<<<< HEAD
-    EthereumNetwork.MORPH_HOLESKY: [
-        ("0xfb1bffC9d739B8D520DaF37dF666da4C687191EA", 260124, "1.3.0+L2"),
-        ("0x69f4D1788e39c87893C980c06EdF4b7f686e2938", 260126, "1.3.0"),
-=======
     EthereumNetwork.REYA_NETWORK: [
         ("0x3E5c63644E683549055b9Be8653de26E0B4CD36E", 84, "1.3.0+L2"),
         ("0xd9Db270c1B5E3Bd161E8c8503c55cEABeE709552", 85, "1.3.0"),
@@ -1091,7 +1086,10 @@
     EthereumNetwork.GARNET_HOLESKY: [
         ("0xd9Db270c1B5E3Bd161E8c8503c55cEABeE709552", 937241, "1.3.0"),  # v1.3.0
         ("0x3E5c63644E683549055b9Be8653de26E0B4CD36E", 937238, "1.3.0+L2"),  # v1.3.0+L2
->>>>>>> 25e33713
+    ],
+    EthereumNetwork.MORPH_HOLESKY: [
+        ("0xfb1bffC9d739B8D520DaF37dF666da4C687191EA", 260124, "1.3.0+L2"),
+        ("0x69f4D1788e39c87893C980c06EdF4b7f686e2938", 260126, "1.3.0"),
     ],
 }
 
@@ -1650,10 +1648,6 @@
     EthereumNetwork.BLAST_SEPOLIA_TESTNET: [
         ("0xa6B71E26C5e0845f74c812102Ca7114b6a896AB2", 1087898),  # v1.3.0
     ],
-<<<<<<< HEAD
-    EthereumNetwork.MORPH_HOLESKY: [
-        ("0xC22834581EbC8527d974F8a1c97E1bEA4EF910BC", 260112),  # v1.3.0
-=======
     EthereumNetwork.REYA_NETWORK: [
         ("0xa6B71E26C5e0845f74c812102Ca7114b6a896AB2", 77),  # v1.3.0
     ],
@@ -1747,6 +1741,8 @@
     ],
     EthereumNetwork.GARNET_HOLESKY: [
         ("0xa6B71E26C5e0845f74c812102Ca7114b6a896AB2", 937080),  # v1.3.0
->>>>>>> 25e33713
-    ],
+    ],
+    EthereumNetwork.MORPH_HOLESKY: [
+        ("0xC22834581EbC8527d974F8a1c97E1bEA4EF910BC", 260112),  # v1.3.0
+    ]
 }