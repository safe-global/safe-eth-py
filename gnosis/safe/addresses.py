"""
Contains information about Safe contract addresses deployed in every chain

Every entry contains a tuple with address, deployment block number and version
"""
from typing import Dict, List, Tuple

from eth_typing import ChecksumAddress

from gnosis.eth import EthereumNetwork

SAFE_SIMULATE_TX_ACCESSOR_ADDRESS: ChecksumAddress = (
    "0x3d4BA2E0884aa488718476ca2FB8Efc291A46199"
)

MASTER_COPIES: Dict[EthereumNetwork, List[Tuple[str, int, str]]] = {
    EthereumNetwork.MAINNET: [
        ("0x29fcB43b46531BcA003ddC8FCB67FFE91900C762", 17486982, "1.4.1+L2"),
        ("0x41675C099F32341bf84BFc5382aF534df5C7461a", 17487000, "1.4.1"),
        (
            "0xfb1bffC9d739B8D520DaF37dF666da4C687191EA",
            14981217,
            "1.3.0+L2",
        ),  # safe singleton address
        (
            "0x3E5c63644E683549055b9Be8653de26E0B4CD36E",
            12504423,
            "1.3.0+L2",
        ),  # default singleton address
        (
            "0x69f4D1788e39c87893C980c06EdF4b7f686e2938",
            17530813,
            "1.3.0",
        ),  # safe singleton factory
        (
            "0xd9Db270c1B5E3Bd161E8c8503c55cEABeE709552",
            12504268,
            "1.3.0",
        ),  # default singleton address
        ("0x6851D6fDFAfD08c0295C392436245E5bc78B0185", 10329734, "1.2.0"),
        ("0x34CfAC646f301356fAa8B21e94227e3583Fe3F5F", 9084503, "1.1.1"),
        ("0xaE32496491b53841efb51829d6f886387708F99B", 8915728, "1.1.0"),
        ("0xb6029EA3B2c51D09a50B53CA8012FeEB05bDa35A", 7457553, "1.0.0"),
        ("0x8942595A2dC5181Df0465AF0D7be08c8f23C93af", 6766257, "0.1.0"),
        ("0xAC6072986E985aaBE7804695EC2d8970Cf7541A2", 6569433, "0.0.2"),
    ],
    EthereumNetwork.RINKEBY: [
        ("0x3E5c63644E683549055b9Be8653de26E0B4CD36E", 8527380, "1.3.0+L2"),
        ("0xd9Db270c1B5E3Bd161E8c8503c55cEABeE709552", 8527381, "1.3.0"),
        ("0x6851D6fDFAfD08c0295C392436245E5bc78B0185", 6723632, "1.2.0"),
        ("0x34CfAC646f301356fAa8B21e94227e3583Fe3F5F", 5590754, "1.1.1"),
        ("0xaE32496491b53841efb51829d6f886387708F99B", 5423491, "1.1.0"),
        ("0xb6029EA3B2c51D09a50B53CA8012FeEB05bDa35A", 4110083, "1.0.0"),
        ("0x8942595A2dC5181Df0465AF0D7be08c8f23C93af", 3392692, "0.1.0"),
        ("0x2727D69C0BD14B1dDd28371B8D97e808aDc1C2f7", 3055781, "0.0.2"),
    ],
    EthereumNetwork.GOERLI: [
        ("0x29fcB43b46531BcA003ddC8FCB67FFE91900C762", 9134479, "1.4.1+L2"),
        ("0x41675C099F32341bf84BFc5382aF534df5C7461a", 9134480, "1.4.1"),
        (
            "0xfb1bffC9d739B8D520DaF37dF666da4C687191EA",
            6900544,
            "1.3.0+L2",
        ),  # safe singleton address
        (
            "0x3E5c63644E683549055b9Be8653de26E0B4CD36E",
            4854168,
            "1.3.0+L2",
        ),  # default singleton address
        (
            "0x69f4D1788e39c87893C980c06EdF4b7f686e2938",
            6900547,
            "1.3.0",
        ),  # safe singleton address
        (
            "0xd9Db270c1B5E3Bd161E8c8503c55cEABeE709552",
            4854169,
            "1.3.0",
        ),  # default singleton address
        ("0x6851D6fDFAfD08c0295C392436245E5bc78B0185", 2930373, "1.2.0"),
        ("0x34CfAC646f301356fAa8B21e94227e3583Fe3F5F", 1798663, "1.1.1"),
        ("0xaE32496491b53841efb51829d6f886387708F99B", 1631488, "1.1.0"),
        ("0xb6029EA3B2c51D09a50B53CA8012FeEB05bDa35A", 319108, "1.0.0"),
        ("0x8942595A2dC5181Df0465AF0D7be08c8f23C93af", 34096, "0.1.0"),
    ],
    EthereumNetwork.GNOSIS: [
        ("0x29fcB43b46531BcA003ddC8FCB67FFE91900C762", 28204126, "1.4.1+L2"),
        ("0x41675C099F32341bf84BFc5382aF534df5C7461a", 28204128, "1.4.1"),
        (
            "0xfb1bffC9d739B8D520DaF37dF666da4C687191EA",
            27679972,
            "1.3.0+L2",
        ),  # safe singleton address
        (
            "0x3E5c63644E683549055b9Be8653de26E0B4CD36E",
            16236936,
            "1.3.0+L2",
        ),  # default singleton address
        (
            "0x69f4D1788e39c87893C980c06EdF4b7f686e2938",
            27679975,
            "1.3.0",
        ),  # safe singleton address
        (
            "0xd9Db270c1B5E3Bd161E8c8503c55cEABeE709552",
            16236998,
            "1.3.0",
        ),  # default singleton address
        ("0x6851D6fDFAfD08c0295C392436245E5bc78B0185", 10612049, "1.2.0"),
        ("0x34CfAC646f301356fAa8B21e94227e3583Fe3F5F", 10045292, "1.1.1"),
        ("0x2CB0ebc503dE87CFD8f0eCEED8197bF7850184ae", 12529466, "1.1.1+Circles"),
        ("0xb6029EA3B2c51D09a50B53CA8012FeEB05bDa35A", 19560130, "1.0.0"),
    ],
    EthereumNetwork.ENERGY_WEB_CHAIN: [
        ("0x3E5c63644E683549055b9Be8653de26E0B4CD36E", 12028662, "1.3.0+L2"),
        ("0xd9Db270c1B5E3Bd161E8c8503c55cEABeE709552", 12028664, "1.3.0"),
        ("0x6851D6fDFAfD08c0295C392436245E5bc78B0185", 6398655, "1.2.0"),
        ("0x34CfAC646f301356fAa8B21e94227e3583Fe3F5F", 6399212, "1.1.1"),
    ],
    EthereumNetwork.ENERGY_WEB_VOLTA_TESTNET: [
        ("0x3E5c63644E683549055b9Be8653de26E0B4CD36E", 11942450, "1.3.0+L2"),
        ("0xd9Db270c1B5E3Bd161E8c8503c55cEABeE709552", 11942451, "1.3.0"),
        ("0x6851D6fDFAfD08c0295C392436245E5bc78B0185", 6876086, "1.2.0"),
        ("0x34CfAC646f301356fAa8B21e94227e3583Fe3F5F", 6876642, "1.1.1"),
    ],
    EthereumNetwork.POLYGON: [
        ("0x29fcB43b46531BcA003ddC8FCB67FFE91900C762", 44367857, "1.4.1+L2"),
        ("0x41675C099F32341bf84BFc5382aF534df5C7461a", 44367925, "1.4.1"),
        (
            "0xfb1bffC9d739B8D520DaF37dF666da4C687191EA",
            34516629,
            "1.3.0+L2",
        ),  # safe singleton address
        (
            "0x3E5c63644E683549055b9Be8653de26E0B4CD36E",
            14306478,
            "1.3.0+L2",
        ),  # default singleton address
        ("0xd9Db270c1B5E3Bd161E8c8503c55cEABeE709552", 14306478, "1.3.0"),
    ],
    EthereumNetwork.POLYGON_ZKEVM: [
        (
            "0xfb1bffC9d739B8D520DaF37dF666da4C687191EA",
            4460434,
            "1.3.0+L2",
        ),  # safe singleton address
        (
            "0x3E5c63644E683549055b9Be8653de26E0B4CD36E",
            79000,
            "1.3.0+L2",
        ),  # default singleton address
        ("0xd9Db270c1B5E3Bd161E8c8503c55cEABeE709552", 79000, "1.3.0"),
    ],
    EthereumNetwork.MUMBAI: [
        ("0x3E5c63644E683549055b9Be8653de26E0B4CD36E", 13736914, "1.3.0+L2"),
        ("0xd9Db270c1B5E3Bd161E8c8503c55cEABeE709552", 13736914, "1.3.0"),
    ],
    EthereumNetwork.ARBITRUM_ONE: [
        (
            "0xfb1bffC9d739B8D520DaF37dF666da4C687191EA",
            88610931,
            "1.3.0+L2",
        ),  # safe singleton address
        (
            "0x3E5c63644E683549055b9Be8653de26E0B4CD36E",
            1146,
            "1.3.0+L2",
        ),  # default singleton address
        ("0xd9Db270c1B5E3Bd161E8c8503c55cEABeE709552", 1140, "1.3.0"),
    ],
    EthereumNetwork.ARBITRUM_NOVA: [
        ("0x3E5c63644E683549055b9Be8653de26E0B4CD36E", 426, "1.3.0+L2"),
        ("0xd9Db270c1B5E3Bd161E8c8503c55cEABeE709552", 427, "1.3.0"),
    ],
    EthereumNetwork.ARBITRUM_RINKEBY: [
        ("0x3E5c63644E683549055b9Be8653de26E0B4CD36E", 57070, "1.3.0+L2"),
        ("0xd9Db270c1B5E3Bd161E8c8503c55cEABeE709552", 57070, "1.3.0"),
    ],
    EthereumNetwork.ARBITRUM_GOERLI: [
        ("0x3E5c63644E683549055b9Be8653de26E0B4CD36E", 11545, "1.3.0+L2"),
        ("0xd9Db270c1B5E3Bd161E8c8503c55cEABeE709552", 11546, "1.3.0"),
    ],
    EthereumNetwork.ARBITRUM_SEPOLIA: [
        ("0x3E5c63644E683549055b9Be8653de26E0B4CD36E", 154, "1.3.0+L2"),
        ("0xd9Db270c1B5E3Bd161E8c8503c55cEABeE709552", 155, "1.3.0"),
    ],
    EthereumNetwork.BNB_SMART_CHAIN_MAINNET: [
        ("0x29fcB43b46531BcA003ddC8FCB67FFE91900C762", 31484712, "1.4.1+L2"),
        ("0x41675C099F32341bf84BFc5382aF534df5C7461a", 31484715, "1.4.1"),
        (
            "0xfb1bffC9d739B8D520DaF37dF666da4C687191EA",
            28092011,
            "1.3.0+L2",
        ),  # safe singleton address
        (
            "0x3E5c63644E683549055b9Be8653de26E0B4CD36E",
            8485899,
            "1.3.0+L2",
        ),  # default singleton address
        (
            "0x69f4D1788e39c87893C980c06EdF4b7f686e2938",
            28092014,
            "1.3.0",
        ),  # safe singleton address
        (
            "0xd9Db270c1B5E3Bd161E8c8503c55cEABeE709552",
            8485903,
            "1.3.0",
        ),  # default singleton address
    ],
    EthereumNetwork.CELO_MAINNET: [
        ("0xfb1bffC9d739B8D520DaF37dF666da4C687191EA", 8944350, "1.3.0+L2"),
        ("0x69f4D1788e39c87893C980c06EdF4b7f686e2938", 8944351, "1.3.0"),
    ],
    EthereumNetwork.AVALANCHE_C_CHAIN: [
        (
            "0x3E5c63644E683549055b9Be8653de26E0B4CD36E",
            22_123_383,
            "1.3.0+L2",
        ),  # default singleton address
        (
            "0xfb1bffC9d739B8D520DaF37dF666da4C687191EA",
            4_949_507,
            "1.3.0+L2",
        ),  # safe singleton address
        (
            "0xd9Db270c1B5E3Bd161E8c8503c55cEABeE709552",
            14_747_111,
            "1.3.0",
        ),  # default singleton address
        (
            "0x69f4D1788e39c87893C980c06EdF4b7f686e2938",
            4_949_512,
            "1.3.0",
        ),  # safe singleton address
    ],
    EthereumNetwork.MOONBEAM: [
        ("0x3E5c63644E683549055b9Be8653de26E0B4CD36E", 172_092, "1.3.0+L2"),
        ("0xd9Db270c1B5E3Bd161E8c8503c55cEABeE709552", 172_094, "1.3.0"),
    ],
    EthereumNetwork.MOONRIVER: [
        ("0x3E5c63644E683549055b9Be8653de26E0B4CD36E", 707_738, "1.3.0+L2"),
        ("0xd9Db270c1B5E3Bd161E8c8503c55cEABeE709552", 707_741, "1.3.0"),
    ],
    EthereumNetwork.MOONBASE_ALPHA: [
        ("0x3E5c63644E683549055b9Be8653de26E0B4CD36E", 939_244, "1.3.0+L2"),
        ("0xd9Db270c1B5E3Bd161E8c8503c55cEABeE709552", 939_246, "1.3.0"),
    ],
    EthereumNetwork.FUSE_MAINNET: [
        ("0x3E5c63644E683549055b9Be8653de26E0B4CD36E", 12_725_078, "1.3.0+L2"),
        ("0xd9Db270c1B5E3Bd161E8c8503c55cEABeE709552", 12_725_081, "1.3.0"),
    ],
    EthereumNetwork.FUSE_SPARKNET: [
        ("0x3E5c63644E683549055b9Be8653de26E0B4CD36E", 1_010_518, "1.3.0+L2"),
        ("0xd9Db270c1B5E3Bd161E8c8503c55cEABeE709552", 1_010_520, "1.3.0"),
    ],
    EthereumNetwork.POLIS_MAINNET: [
        ("0x3E5c63644E683549055b9Be8653de26E0B4CD36E", 1227, "1.3.0+L2"),
        ("0xd9Db270c1B5E3Bd161E8c8503c55cEABeE709552", 1278, "1.3.0"),
    ],
    EthereumNetwork.OPTIMISM: [
        (
            "0x3E5c63644E683549055b9Be8653de26E0B4CD36E",
            30813792,
            "1.3.0+L2",
        ),  # default singleton address
        (
            "0xfb1bffC9d739B8D520DaF37dF666da4C687191EA",
            173749,
            "1.3.0+L2",
        ),  # safe singleton address
        (
            "0xd9Db270c1B5E3Bd161E8c8503c55cEABeE709552",
            3936972,
            "1.3.0",
        ),  # default singleton address
        (
            "0x69f4D1788e39c87893C980c06EdF4b7f686e2938",
            173751,
            "1.3.0",
        ),  # safe singleton address
    ],
    EthereumNetwork.BOBA_BNB_MAINNET: [
        ("0xfb1bffC9d739B8D520DaF37dF666da4C687191EA", 22284, "1.3.0+L2"),
        ("0x69f4D1788e39c87893C980c06EdF4b7f686e2938", 22285, "1.3.0"),
    ],
    EthereumNetwork.BOBA_AVAX: [
        ("0xfb1bffC9d739B8D520DaF37dF666da4C687191EA", 55746, "1.3.0+L2"),
        ("0x69f4D1788e39c87893C980c06EdF4b7f686e2938", 55747, "1.3.0"),
    ],
    EthereumNetwork.BOBA_NETWORK: [
        ("0xfb1bffC9d739B8D520DaF37dF666da4C687191EA", 170908, "1.3.0+L2"),
        ("0x69f4D1788e39c87893C980c06EdF4b7f686e2938", 170910, "1.3.0"),
    ],
    EthereumNetwork.AURORA_MAINNET: [
        (
            "0xfb1bffC9d739B8D520DaF37dF666da4C687191EA",
            111687756,
            "1.3.0+L2",
        ),  # safe singleton address
        (
            "0x3E5c63644E683549055b9Be8653de26E0B4CD36E",
            52494543,
            "1.3.0+L2",
        ),  # default singleton address
        ("0xd9Db270c1B5E3Bd161E8c8503c55cEABeE709552", 52494556, "1.3.0"),
    ],
    EthereumNetwork.METIS_STARDUST_TESTNET: [
        ("0xfb1bffC9d739B8D520DaF37dF666da4C687191EA", 56124, "1.3.0+L2"),
        ("0x69f4D1788e39c87893C980c06EdF4b7f686e2938", 56125, "1.3.0"),
    ],
    EthereumNetwork.METIS_GOERLI_TESTNET: [
        ("0xfb1bffC9d739B8D520DaF37dF666da4C687191EA", 131845, "1.3.0+L2"),
        ("0x69f4D1788e39c87893C980c06EdF4b7f686e2938", 131846, "1.3.0"),
    ],
    EthereumNetwork.METIS_ANDROMEDA_MAINNET: [
        ("0xfb1bffC9d739B8D520DaF37dF666da4C687191EA", 61767, "1.3.0+L2"),
        ("0x69f4D1788e39c87893C980c06EdF4b7f686e2938", 61768, "1.3.0"),
    ],
    EthereumNetwork.SHYFT_MAINNET: [
        ("0x3E5c63644E683549055b9Be8653de26E0B4CD36E", 1000, "1.3.0+L2"),  # v1.3.0
    ],
    EthereumNetwork.SHYFT_TESTNET: [
        ("0x3E5c63644E683549055b9Be8653de26E0B4CD36E", 1984340, "1.3.0+L2"),  # v1.3.0
    ],
    EthereumNetwork.REI_NETWORK: [
        ("0x3E5c63644E683549055b9Be8653de26E0B4CD36E", 2388036, "1.3.0+L2"),
        ("0xd9Db270c1B5E3Bd161E8c8503c55cEABeE709552", 2388042, "1.3.0"),
    ],
    EthereumNetwork.METER_MAINNET: [
        ("0xfb1bffC9d739B8D520DaF37dF666da4C687191EA", 23863901, "1.3.0+L2")  # v1.3.0
    ],
    EthereumNetwork.METER_TESTNET: [
        ("0xfb1bffC9d739B8D520DaF37dF666da4C687191EA", 15035438, "1.3.0+L2")  # v1.3.0
    ],
    EthereumNetwork.EURUS_MAINNET: [
        ("0x3E5c63644E683549055b9Be8653de26E0B4CD36E", 7127163, "1.3.0+L2"),
        ("0xd9Db270c1B5E3Bd161E8c8503c55cEABeE709552", 7127166, "1.3.0"),
    ],
    EthereumNetwork.EURUS_TESTNET: [
        ("0x3E5c63644E683549055b9Be8653de26E0B4CD36E", 12845441, "1.3.0+L2"),
        ("0xd9Db270c1B5E3Bd161E8c8503c55cEABeE709552", 12845443, "1.3.0"),
    ],
    EthereumNetwork.VENIDIUM_MAINNET: [
        ("0x3E5c63644E683549055b9Be8653de26E0B4CD36E", 1127191, "1.3.0+L2"),
        ("0xd9Db270c1B5E3Bd161E8c8503c55cEABeE709552", 1127192, "1.3.0"),
    ],
    EthereumNetwork.VENIDIUM_TESTNET: [
        ("0x3E5c63644E683549055b9Be8653de26E0B4CD36E", 761243, "1.3.0+L2"),
        ("0xd9Db270c1B5E3Bd161E8c8503c55cEABeE709552", 761244, "1.3.0"),
    ],
    EthereumNetwork.GODWOKEN_TESTNET_V1: [
        ("0xfb1bffC9d739B8D520DaF37dF666da4C687191EA", 93204, "1.3.0+L2"),
        ("0x69f4D1788e39c87893C980c06EdF4b7f686e2938", 93168, "1.3.0"),
    ],
    EthereumNetwork.KLAYTN_TESTNET_BAOBAB: [
        ("0xfb1bffC9d739B8D520DaF37dF666da4C687191EA", 93821635, "1.3.0+L2"),
    ],
    EthereumNetwork.KLAYTN_MAINNET_CYPRESS: [
        ("0xfb1bffC9d739B8D520DaF37dF666da4C687191EA", 93507490, "1.3.0+L2"),
    ],
    EthereumNetwork.MILKOMEDA_A1_TESTNET: [
        ("0x3E5c63644E683549055b9Be8653de26E0B4CD36E", 796, "1.3.0+L2"),
        ("0xd9Db270c1B5E3Bd161E8c8503c55cEABeE709552", 797, "1.3.0"),
    ],
    EthereumNetwork.MILKOMEDA_A1_MAINNET: [
        ("0x3E5c63644E683549055b9Be8653de26E0B4CD36E", 6218, "1.3.0+L2"),
        ("0xd9Db270c1B5E3Bd161E8c8503c55cEABeE709552", 6042, "1.3.0"),
    ],
    EthereumNetwork.MILKOMEDA_C1_TESTNET: [
        ("0x3E5c63644E683549055b9Be8653de26E0B4CD36E", 5080339, "1.3.0+L2"),
        ("0xd9Db270c1B5E3Bd161E8c8503c55cEABeE709552", 5080357, "1.3.0"),
    ],
    EthereumNetwork.MILKOMEDA_C1_MAINNET: [
        ("0x3E5c63644E683549055b9Be8653de26E0B4CD36E", 4896727, "1.3.0+L2"),
        ("0xd9Db270c1B5E3Bd161E8c8503c55cEABeE709552", 4896733, "1.3.0"),
    ],
    EthereumNetwork.CRONOS_TESTNET: [
        ("0xfb1bffC9d739B8D520DaF37dF666da4C687191EA", 3290833, "1.3.0+L2"),
        ("0x69f4D1788e39c87893C980c06EdF4b7f686e2938", 3290835, "1.3.0"),
    ],
    EthereumNetwork.CRONOS_MAINNET: [
        ("0xfb1bffC9d739B8D520DaF37dF666da4C687191EA", 3002268, "1.3.0+L2"),
        ("0x69f4D1788e39c87893C980c06EdF4b7f686e2938", 3002760, "1.3.0"),
    ],
    EthereumNetwork.RABBIT_ANALOG_TESTNET_CHAIN: [
        ("0x3E5c63644E683549055b9Be8653de26E0B4CD36E", 1434229, "1.3.0+L2"),
        ("0xd9Db270c1B5E3Bd161E8c8503c55cEABeE709552", 1434230, "1.3.0"),
    ],
    EthereumNetwork.CLOUDWALK_TESTNET: [
        ("0x3E5c63644E683549055b9Be8653de26E0B4CD36E", 13743076, "1.3.0+L2"),
        ("0xd9Db270c1B5E3Bd161E8c8503c55cEABeE709552", 13743082, "1.3.0"),
    ],
    EthereumNetwork.KCC_MAINNET: [
        ("0x3E5c63644E683549055b9Be8653de26E0B4CD36E", 4860807, "1.3.0+L2"),
        ("0xd9Db270c1B5E3Bd161E8c8503c55cEABeE709552", 4860810, "1.3.0"),
    ],
    EthereumNetwork.KCC_TESTNET: [
        ("0x3E5c63644E683549055b9Be8653de26E0B4CD36E", 12147586, "1.3.0+L2"),
        ("0xd9Db270c1B5E3Bd161E8c8503c55cEABeE709552", 12147596, "1.3.0"),
    ],
    EthereumNetwork.PUBLICMINT_MAINNET: [
        ("0x3E5c63644E683549055b9Be8653de26E0B4CD36E", 19974991, "1.3.0+L2"),
        ("0xd9Db270c1B5E3Bd161E8c8503c55cEABeE709552", 19974993, "1.3.0"),
    ],
    EthereumNetwork.PUBLICMINT_TESTNET: [
        ("0x3E5c63644E683549055b9Be8653de26E0B4CD36E", 14062206, "1.3.0+L2"),
        ("0xd9Db270c1B5E3Bd161E8c8503c55cEABeE709552", 14062208, "1.3.0"),
    ],
    EthereumNetwork.XDC_APOTHEM_NETWORK: [
        ("0x3E5c63644E683549055b9Be8653de26E0B4CD36E", 42293309, "1.3.0+L2"),
        ("0xd9Db270c1B5E3Bd161E8c8503c55cEABeE709552", 42293315, "1.3.0"),
    ],
    EthereumNetwork.BASE: [
        (
            "0xfb1bffC9d739B8D520DaF37dF666da4C687191EA",
            595207,
            "1.3.0+L2",
        ),  # safe singleton address
        (
            "0x3E5c63644E683549055b9Be8653de26E0B4CD36E",
            2704166,
            "1.3.0+L2",
        ),  # default singleton address
        ("0x69f4D1788e39c87893C980c06EdF4b7f686e2938", 595211, "1.3.0"),
        (
            "0x29fcB43b46531BcA003ddC8FCB67FFE91900C762",
            8405927,
            "1.4.1+L2",
        ),  # v1.4.1+L2
    ],
    EthereumNetwork.BASE_GOERLI_TESTNET: [
        ("0x29fcB43b46531BcA003ddC8FCB67FFE91900C762", 7330635, "1.4.1+L2"),
        ("0x41675C099F32341bf84BFc5382aF534df5C7461a", 7330643, "1.4.1"),
        ("0xfb1bffC9d739B8D520DaF37dF666da4C687191EA", 938848, "1.3.0+L2"),
        ("0x69f4D1788e39c87893C980c06EdF4b7f686e2938", 939064, "1.3.0"),
    ],
    EthereumNetwork.BASE_SEPOLIA_TESTNET: [
        ("0x3E5c63644E683549055b9Be8653de26E0B4CD36E", 3282054, "1.3.0+L2"),
        ("0xd9Db270c1B5E3Bd161E8c8503c55cEABeE709552", 3282056, "1.3.0"),
        ("0xfb1bffC9d739B8D520DaF37dF666da4C687191EA", 5125249, "1.3.0+L2"),
        ("0x69f4D1788e39c87893C980c06EdF4b7f686e2938", 5125256, "1.3.0"),
    ],
    EthereumNetwork.KAVA: [
        ("0x3E5c63644E683549055b9Be8653de26E0B4CD36E", 2116303, "1.3.0+L2"),
        ("0xd9Db270c1B5E3Bd161E8c8503c55cEABeE709552", 2116307, "1.3.0"),
    ],
    EthereumNetwork.CROSSBELL: [
        ("0x3E5c63644E683549055b9Be8653de26E0B4CD36E", 28314790, "1.3.0+L2"),
        ("0xd9Db270c1B5E3Bd161E8c8503c55cEABeE709552", 28314796, "1.3.0"),
    ],
    EthereumNetwork.IOTEX_NETWORK_MAINNET: [
        ("0xfb1bffC9d739B8D520DaF37dF666da4C687191EA", 22172521, "1.3.0+L2"),
        ("0x69f4D1788e39c87893C980c06EdF4b7f686e2938", 22172524, "1.3.0"),
    ],
    EthereumNetwork.HARMONY_MAINNET_SHARD_0: [
        ("0xfb1bffC9d739B8D520DaF37dF666da4C687191EA", 22502193, "1.3.0+L2"),
        ("0x69f4D1788e39c87893C980c06EdF4b7f686e2938", 22502199, "1.3.0"),
        ("0x3736aC8400751bf07c6A2E4db3F4f3D9D422abB2", 11526669, "1.2.0"),
    ],
    EthereumNetwork.HARMONY_TESTNET_SHARD_0: [
        ("0xfb1bffC9d739B8D520DaF37dF666da4C687191EA", 4824474, "1.3.0+L2"),
        ("0x69f4D1788e39c87893C980c06EdF4b7f686e2938", 4824480, "1.3.0"),
    ],
    EthereumNetwork.VELAS_EVM_MAINNET: [
        ("0xfb1bffC9d739B8D520DaF37dF666da4C687191EA", 27572492, "1.3.0+L2"),
        ("0x69f4D1788e39c87893C980c06EdF4b7f686e2938", 27572642, "1.3.0"),
    ],
    EthereumNetwork.WEMIX3_0_MAINNET: [
        ("0xfb1bffC9d739B8D520DaF37dF666da4C687191EA", 12651754, "1.3.0+L2"),
        ("0x69f4D1788e39c87893C980c06EdF4b7f686e2938", 12651757, "1.3.0"),
    ],
    EthereumNetwork.WEMIX3_0_TESTNET: [
        ("0xfb1bffC9d739B8D520DaF37dF666da4C687191EA", 20834033, "1.3.0+L2"),
        ("0x69f4D1788e39c87893C980c06EdF4b7f686e2938", 20834039, "1.3.0"),
    ],
    EthereumNetwork.EVMOS_TESTNET: [
        ("0x3E5c63644E683549055b9Be8653de26E0B4CD36E", 70652, "1.3.0+L2"),
        ("0xd9Db270c1B5E3Bd161E8c8503c55cEABeE709552", 70654, "1.3.0"),
    ],
    EthereumNetwork.EVMOS: [
        ("0x3E5c63644E683549055b9Be8653de26E0B4CD36E", 158463, "1.3.0+L2"),
        ("0xd9Db270c1B5E3Bd161E8c8503c55cEABeE709552", 158486, "1.3.0"),
    ],
    EthereumNetwork.MAP_MAINNET: [
        ("0x3E5c63644E683549055b9Be8653de26E0B4CD36E", 5190553, "1.3.0+L2"),
        ("0xd9Db270c1B5E3Bd161E8c8503c55cEABeE709552", 5190556, "1.3.0"),
    ],
    EthereumNetwork.MAP_MAKALU: [
        ("0x3E5c63644E683549055b9Be8653de26E0B4CD36E", 2987582, "1.3.0+L2"),
        ("0xd9Db270c1B5E3Bd161E8c8503c55cEABeE709552", 2987584, "1.3.0"),
    ],
    EthereumNetwork.ETHEREUM_CLASSIC: [
        ("0xfb1bffC9d739B8D520DaF37dF666da4C687191EA", 15904944, "1.3.0+L2"),
        ("0x69f4D1788e39c87893C980c06EdF4b7f686e2938", 15904946, "1.3.0"),
    ],
    EthereumNetwork.MORDOR_TESTNET: [
        ("0xfb1bffC9d739B8D520DaF37dF666da4C687191EA", 6333171, "1.3.0+L2"),
        ("0x69f4D1788e39c87893C980c06EdF4b7f686e2938", 6333172, "1.3.0"),
    ],
    EthereumNetwork.SEPOLIA: [
        ("0x29fcB43b46531BcA003ddC8FCB67FFE91900C762", 3921532, "1.4.1+L2"),
        ("0x41675C099F32341bf84BFc5382aF534df5C7461a", 3921533, "1.4.1"),
        (
            "0x3E5c63644E683549055b9Be8653de26E0B4CD36E",
            2086878,
            "1.3.0+L2",
        ),  # Default singleton address
        (
            "0xfb1bffC9d739B8D520DaF37dF666da4C687191EA",
            2087039,
            "1.3.0+L2",
        ),  # Safe singleton address
        (
            "0xd9Db270c1B5E3Bd161E8c8503c55cEABeE709552",
            2086880,
            "1.3.0",
        ),  # Default singleton address
        (
            "0x69f4D1788e39c87893C980c06EdF4b7f686e2938",
            2087040,
            "1.3.0",
        ),  # Safe singleton address
    ],
    EthereumNetwork.TENET_TESTNET: [
        ("0xfb1bffC9d739B8D520DaF37dF666da4C687191EA", 885391, "1.3.0+L2"),
        ("0x69f4D1788e39c87893C980c06EdF4b7f686e2938", 885392, "1.3.0"),
    ],
    EthereumNetwork.TENET: [
        ("0xfb1bffC9d739B8D520DaF37dF666da4C687191EA", 727470, "1.3.0+L2"),
        ("0x69f4D1788e39c87893C980c06EdF4b7f686e2938", 727472, "1.3.0"),
    ],
    EthereumNetwork.LINEA_TESTNET: [
        (
            "0x3E5c63644E683549055b9Be8653de26E0B4CD36E",
            363132,
            "1.3.0+L2",
        ),  # Default singleton address
        (
            "0xfb1bffC9d739B8D520DaF37dF666da4C687191EA",
            3279607,
            "1.3.0+L2",
        ),  # Safe singleton address
        (
            "0xd9Db270c1B5E3Bd161E8c8503c55cEABeE709552",
            363135,
            "1.3.0",
        ),  # Default singleton address
        (
            "0x69f4D1788e39c87893C980c06EdF4b7f686e2938",
            3279611,
            "1.3.0",
        ),  # Safe singleton address
    ],
    EthereumNetwork.ASTAR: [
        ("0x3E5c63644E683549055b9Be8653de26E0B4CD36E", 1106426, "1.3.0+L2"),
        ("0xd9Db270c1B5E3Bd161E8c8503c55cEABeE709552", 1106429, "1.3.0"),
    ],
    EthereumNetwork.SHIDEN: [
        ("0x3E5c63644E683549055b9Be8653de26E0B4CD36E", 1634935, "1.3.0+L2"),
        ("0xd9Db270c1B5E3Bd161E8c8503c55cEABeE709552", 1634935, "1.3.0"),
    ],
    EthereumNetwork.DARWINIA_NETWORK: [
        (
            "0xfb1bffC9d739B8D520DaF37dF666da4C687191EA",
            491175,
            "1.3.0+L2",
        )
    ],
    EthereumNetwork.CRAB_NETWORK: [
        (
            "0xfb1bffC9d739B8D520DaF37dF666da4C687191EA",
            739900,
            "1.3.0+L2",
        )
    ],
    EthereumNetwork.ZORA: [
        (
            "0xfb1bffC9d739B8D520DaF37dF666da4C687191EA",
            9677661,
            "1.3.0+L2",
        ),  # safe singleton address
        (
            "0x3E5c63644E683549055b9Be8653de26E0B4CD36E",
            11932,
            "1.3.0+L2",
        ),  # default singleton address
        (
            "0x69f4D1788e39c87893C980c06EdF4b7f686e2938",
            9677757,
            "1.3.0",
        ),  # safe singleton address
        (
            "0xd9Db270c1B5E3Bd161E8c8503c55cEABeE709552",
            11934,
            "1.3.0",
        ),  # default singleton address
    ],
    EthereumNetwork.ZKSYNC_MAINNET: [
        ("0x1727c2c531cf966f902E5927b98490fDFb3b2b70", 7259224, "1.3.0+L2"),
        ("0xB00ce5CCcdEf57e539ddcEd01DF43a13855d9910", 7259230, "1.3.0"),
    ],
    EthereumNetwork.MANTLE_TESTNET: [
        ("0xfb1bffC9d739B8D520DaF37dF666da4C687191EA", 4404246, "1.3.0+L2"),
        ("0x69f4D1788e39c87893C980c06EdF4b7f686e2938", 4404284, "1.3.0"),
    ],
    EthereumNetwork.MANTLE: [
        ("0xfb1bffC9d739B8D520DaF37dF666da4C687191EA", 1511, "1.3.0+L2"),
        ("0x69f4D1788e39c87893C980c06EdF4b7f686e2938", 1512, "1.3.0"),
    ],
    EthereumNetwork.CASCADIA_TESTNET: [
        ("0xfb1bffC9d739B8D520DaF37dF666da4C687191EA", 1408599, "1.3.0+L2"),
        ("0x69f4D1788e39c87893C980c06EdF4b7f686e2938", 1408613, "1.3.0"),
    ],
    EthereumNetwork.OASIS_SAPPHIRE: [
        ("0xfb1bffC9d739B8D520DaF37dF666da4C687191EA", 325640, "1.3.0+L2"),
        ("0x69f4D1788e39c87893C980c06EdF4b7f686e2938", 325643, "1.3.0"),
    ],
    EthereumNetwork.OASIS_SAPPHIRE_TESTNET: [
        ("0xfb1bffC9d739B8D520DaF37dF666da4C687191EA", 1378154, "1.3.0+L2"),
        ("0x69f4D1788e39c87893C980c06EdF4b7f686e2938", 1378155, "1.3.0"),
    ],
    EthereumNetwork.EDGEWARE_EDGEEVM_MAINNET: [
        ("0x3E5c63644E683549055b9Be8653de26E0B4CD36E", 18176819, "1.3.0+L2"),
        ("0xd9Db270c1B5E3Bd161E8c8503c55cEABeE709552", 18176820, "1.3.0"),
    ],
    EthereumNetwork.LINEA: [
        (
            "0x3E5c63644E683549055b9Be8653de26E0B4CD36E",
            17,
            "1.3.0+L2",
        ),  # Default singleton address
        (
            "0xfb1bffC9d739B8D520DaF37dF666da4C687191EA",
            1939925,
            "1.3.0+L2",
        ),  # Safe singleton address
        (
            "0xd9Db270c1B5E3Bd161E8c8503c55cEABeE709552",
            18,
            "1.3.0",
        ),  # Default singleton address
        (
            "0x69f4D1788e39c87893C980c06EdF4b7f686e2938",
            1939927,
            "1.3.0",
        ),  # Safe singleton address
    ],
    EthereumNetwork.NEON_EVM_DEVNET: [
        ("0xfb1bffC9d739B8D520DaF37dF666da4C687191EA", 205147021, "1.3.0+L2"),
        ("0x69f4D1788e39c87893C980c06EdF4b7f686e2938", 205147000, "1.3.0"),
    ],
    EthereumNetwork.NEON_EVM_MAINNET: [
        ("0xfb1bffC9d739B8D520DaF37dF666da4C687191EA", 203994162, "1.3.0+L2"),
        ("0x69f4D1788e39c87893C980c06EdF4b7f686e2938", 203994202, "1.3.0"),
    ],
    EthereumNetwork.SCROLL_SEPOLIA_TESTNET: [
        (
            "0xfb1bffC9d739B8D520DaF37dF666da4C687191EA",
            2913895,
            "1.3.0+L2",
        ),  # safe singleton address
        (
            "0x3E5c63644E683549055b9Be8653de26E0B4CD36E",
            6261,
            "1.3.0+L2",
        ),  # default singleton address
        (
            "0x69f4D1788e39c87893C980c06EdF4b7f686e2938",
            2913898,
            "1.3.0",
        ),  # safe singleton address
        (
            "0xd9Db270c1B5E3Bd161E8c8503c55cEABeE709552",
            6262,
            "1.3.0",
        ),  # default singleton address
    ],
    EthereumNetwork.FANTOM_OPERA: [
        ("0xfb1bffC9d739B8D520DaF37dF666da4C687191EA", 38810826, "1.3.0+L2"),
        ("0xd9Db270c1B5E3Bd161E8c8503c55cEABeE709552", 21817262, "1.3.0"),
        ("0x3E5c63644E683549055b9Be8653de26E0B4CD36E", 4580000, "1.3.0+L2"),
    ],
    EthereumNetwork.FANTOM_TESTNET: [
        ("0xd9Db270c1B5E3Bd161E8c8503c55cEABeE709552", 4627348, "1.3.0"),
        ("0x5696Ae62C36aF747966522C401FbD57492451f19", 4627348, "1.3.0"),
    ],
    EthereumNetwork.ROOTSTOCK_MAINNET: [
        ("0x3E5c63644E683549055b9Be8653de26E0B4CD36E", 3891238, "1.3.0+L2"),
        ("0xd9Db270c1B5E3Bd161E8c8503c55cEABeE709552", 3891240, "1.3.0"),
    ],
    EthereumNetwork.ROOTSTOCK_TESTNET: [
        ("0x3E5c63644E683549055b9Be8653de26E0B4CD36E", 2362236, "1.3.0+L2"),
        ("0xd9Db270c1B5E3Bd161E8c8503c55cEABeE709552", 2362238, "1.3.0"),
    ],
    EthereumNetwork.BEAM: [
        ("0xd9Db270c1B5E3Bd161E8c8503c55cEABeE709552", 27629, "1.3.0"),
        ("0x3E5c63644E683549055b9Be8653de26E0B4CD36E", 27628, "1.3.0+L2"),
    ],
    EthereumNetwork.BEAM_TESTNET: [
        ("0xd9Db270c1B5E3Bd161E8c8503c55cEABeE709552", 85332, "1.3.0"),
        ("0x3E5c63644E683549055b9Be8653de26E0B4CD36E", 85331, "1.3.0+L2"),
    ],
    EthereumNetwork.JAPAN_OPEN_CHAIN_MAINNET: [
        ("0xfb1bffC9d739B8D520DaF37dF666da4C687191EA", 7709133, "1.3.0+L2"),
        ("0x69f4D1788e39c87893C980c06EdF4b7f686e2938", 7709135, "1.3.0"),
    ],
    EthereumNetwork.JAPAN_OPEN_CHAIN_TESTNET: [
        ("0xfb1bffC9d739B8D520DaF37dF666da4C687191EA", 1315570, "1.3.0+L2"),
        ("0x69f4D1788e39c87893C980c06EdF4b7f686e2938", 1315572, "1.3.0"),
    ],
    EthereumNetwork.ZETACHAIN_ATHENS_3_TESTNET: [
        ("0xfb1bffC9d739B8D520DaF37dF666da4C687191EA", 1962980, "1.3.0+L2"),
        ("0x69f4D1788e39c87893C980c06EdF4b7f686e2938", 1962981, "1.3.0"),
    ],
    EthereumNetwork.SCROLL: [
        (
            "0xfb1bffC9d739B8D520DaF37dF666da4C687191EA",
            2905495,
            "1.3.0+L2",
        ),  # safe singleton address
        (
            "0x3E5c63644E683549055b9Be8653de26E0B4CD36E",
            187,
            "1.3.0+L2",
        ),  # default singleton address
        (
            "0x69f4D1788e39c87893C980c06EdF4b7f686e2938",
            2905498,
            "1.3.0",
        ),  # safe singleton address
        (
            "0xd9Db270c1B5E3Bd161E8c8503c55cEABeE709552",
            189,
            "1.3.0",
        ),  # default singleton address
    ],
    EthereumNetwork.TELOS_EVM_MAINNET: [
        ("0x3E5c63644E683549055b9Be8653de26E0B4CD36E", 237435759, "1.3.0+L2"),
        ("0xd9Db270c1B5E3Bd161E8c8503c55cEABeE709552", 237435774, "1.3.0"),
    ],
    EthereumNetwork.TELOS_EVM_TESTNET: [
        ("0x3E5c63644E683549055b9Be8653de26E0B4CD36E", 194005796, "1.3.0+L2"),
        ("0xd9Db270c1B5E3Bd161E8c8503c55cEABeE709552", 194005824, "1.3.0"),
    ],
    EthereumNetwork.PGN_PUBLIC_GOODS_NETWORK: [
        ("0x3E5c63644E683549055b9Be8653de26E0B4CD36E", 344345, "1.3.0+L2"),
        ("0xd9Db270c1B5E3Bd161E8c8503c55cEABeE709552", 344348, "1.3.0"),
    ],
    EthereumNetwork.SEPOLIA_PGN_PUBLIC_GOODS_NETWORK: [
        ("0x3E5c63644E683549055b9Be8653de26E0B4CD36E", 1774114, "1.3.0+L2"),
        ("0xd9Db270c1B5E3Bd161E8c8503c55cEABeE709552", 1774116, "1.3.0"),
    ],
    EthereumNetwork.ARTHERA_MAINNET: [
        ("0x29fcB43b46531BcA003ddC8FCB67FFE91900C762", 5559, "1.4.1+L2"),
        ("0x41675C099F32341bf84BFc5382aF534df5C7461a", 5560, "1.4.1"),
        ("0xfb1bffC9d739B8D520DaF37dF666da4C687191EA", 5549, "1.3.0+L2"),
        ("0x69f4D1788e39c87893C980c06EdF4b7f686e2938", 5550, "1.3.0"),
    ],
    EthereumNetwork.ARTHERA_TESTNET: [
        ("0x29fcB43b46531BcA003ddC8FCB67FFE91900C762", 4186405, "1.4.1+L2"),
        ("0x41675C099F32341bf84BFc5382aF534df5C7461a", 4186415, "1.4.1"),
        ("0xfb1bffC9d739B8D520DaF37dF666da4C687191EA", 119967, "1.3.0+L2"),
        ("0x69f4D1788e39c87893C980c06EdF4b7f686e2938", 119968, "1.3.0"),
    ],
    EthereumNetwork.MANTA_PACIFIC_MAINNET: [
        ("0x3E5c63644E683549055b9Be8653de26E0B4CD36E", 338471, "1.3.0+L2"),
        ("0xd9Db270c1B5E3Bd161E8c8503c55cEABeE709552", 338472, "1.3.0"),
    ],
    EthereumNetwork.KROMA: [
        ("0xfb1bffC9d739B8D520DaF37dF666da4C687191EA", 5281960, "1.3.0+L2"),
        ("0x69f4D1788e39c87893C980c06EdF4b7f686e2938", 5281965, "1.3.0"),
    ],
    EthereumNetwork.KROMA_SEPOLIA: [
        ("0xfb1bffC9d739B8D520DaF37dF666da4C687191EA", 7992402, "1.3.0+L2"),
        ("0x69f4D1788e39c87893C980c06EdF4b7f686e2938", 7992408, "1.3.0"),
    ],
    EthereumNetwork.HAQQ_NETWORK: [
        ("0x29fcB43b46531BcA003ddC8FCB67FFE91900C762", 9054796, "1.4.1+L2"),
        ("0x41675C099F32341bf84BFc5382aF534df5C7461a", 9054798, "1.4.1"),
        ("0x3E5c63644E683549055b9Be8653de26E0B4CD36E", 422246, "1.3.0+L2"),
        ("0xd9Db270c1B5E3Bd161E8c8503c55cEABeE709552", 422357, "1.3.0"),
    ],
    EthereumNetwork.HAQQ_CHAIN_TESTNET: [
        ("0x29fcB43b46531BcA003ddC8FCB67FFE91900C762", 7031878, "1.4.1+L2"),
        ("0x41675C099F32341bf84BFc5382aF534df5C7461a", 7031879, "1.4.1"),
        ("0xfb1bffC9d739B8D520DaF37dF666da4C687191EA", 1514959, "1.3.0+L2"),
        ("0x69f4D1788e39c87893C980c06EdF4b7f686e2938", 1514966, "1.3.0"),
    ],
    EthereumNetwork.MODE: [
        ("0x3E5c63644E683549055b9Be8653de26E0B4CD36E", 2610515, "1.3.0+L2"),
        ("0xd9Db270c1B5E3Bd161E8c8503c55cEABeE709552", 2610520, "1.3.0"),
    ],
    EthereumNetwork.MODE_TESTNET: [
        (
            "0xfb1bffC9d739B8D520DaF37dF666da4C687191EA",
            9375471,
            "1.3.0+L2",
        ),  # safe singleton address
        (
            "0x3E5c63644E683549055b9Be8653de26E0B4CD36E",
            1948156,
            "1.3.0+L2",
        ),  # default singleton address
        (
            "0x69f4D1788e39c87893C980c06EdF4b7f686e2938",
            9375476,
            "1.3.0",
        ),  # safe singleton address
        (
            "0xd9Db270c1B5E3Bd161E8c8503c55cEABeE709552",
            1948159,
            "1.3.0",
        ),  # default singleton address
    ],
    EthereumNetwork.ZORA_SEPOLIA_TESTNET: [
        (
            "0xfb1bffC9d739B8D520DaF37dF666da4C687191EA",
            4265431,
            "1.3.0+L2",
        ),  # safe singleton address
        (
            "0x3E5c63644E683549055b9Be8653de26E0B4CD36E",
            46719,
            "1.3.0+L2",
        ),  # default singleton address
        (
            "0x69f4D1788e39c87893C980c06EdF4b7f686e2938",
            4265435,
            "1.3.0",
        ),  # safe singleton address
        (
            "0xd9Db270c1B5E3Bd161E8c8503c55cEABeE709552",
            46722,
            "1.3.0",
        ),  # default singleton address
    ],
    EthereumNetwork.MANTLE_SEPOLIA_TESTNET: [
        ("0xfb1bffC9d739B8D520DaF37dF666da4C687191EA", 1927686, "1.3.0+L2"),
        ("0x69f4D1788e39c87893C980c06EdF4b7f686e2938", 1927692, "1.3.0"),
    ],
    EthereumNetwork.OP_SEPOLIA_TESTNET: [
        ("0x29fcB43b46531BcA003ddC8FCB67FFE91900C762", 7162879, "1.4.1+L2"),
        ("0x41675C099F32341bf84BFc5382aF534df5C7461a", 7162883, "1.4.1"),
        (
            "0x3E5c63644E683549055b9Be8653de26E0B4CD36E",
            4357288,
            "1.3.0+L2",
        ),  # default singleton address
        (
            "0xfb1bffC9d739B8D520DaF37dF666da4C687191EA",
            7438249,
            "1.3.0+L2",
        ),  # safe singleton address
        (
            "0xd9Db270c1B5E3Bd161E8c8503c55cEABeE709552",
            4357293,
            "1.3.0",
        ),  # default singleton address
        (
            "0x69f4D1788e39c87893C980c06EdF4b7f686e2938",
            7438259,
            "1.3.0",
        ),  # safe singleton address
    ],
    EthereumNetwork.UNREAL_TESTNET: [
        ("0x3E5c63644E683549055b9Be8653de26E0B4CD36E", 742, "1.3.0+L2"),
        ("0xd9Db270c1B5E3Bd161E8c8503c55cEABeE709552", 743, "1.3.0"),
    ],
    EthereumNetwork.TAIKO_KATLA_L2: [
        ("0x3E5c63644E683549055b9Be8653de26E0B4CD36E", 136482, "1.3.0+L2"),
        ("0xd9Db270c1B5E3Bd161E8c8503c55cEABeE709552", 136484, "1.3.0"),
    ],
    EthereumNetwork.BERACHAIN_ARTIO: [
        ("0x3E5c63644E683549055b9Be8653de26E0B4CD36E", 379846, "1.3.0+L2"),
        ("0xd9Db270c1B5E3Bd161E8c8503c55cEABeE709552", 380093, "1.3.0"),
    ],
    EthereumNetwork.SEI_DEVNET: [
        ("0xfb1bffC9d739B8D520DaF37dF666da4C687191EA", 4552451, "1.3.0+L2"),
        ("0x69f4D1788e39c87893C980c06EdF4b7f686e2938", 4552489, "1.3.0"),
    ],
    EthereumNetwork.LISK_SEPOLIA_TESTNET: [
        ("0x3E5c63644E683549055b9Be8653de26E0B4CD36E", 657757, "1.3.0+L2"),
        ("0xd9Db270c1B5E3Bd161E8c8503c55cEABeE709552", 657761, "1.3.0"),
    ],
    EthereumNetwork.BOTANIX_TESTNET: [
        ("0x29fcB43b46531BcA003ddC8FCB67FFE91900C762", 165429, "1.4.1+L2"),
        ("0x41675C099F32341bf84BFc5382aF534df5C7461a", 165430, "1.4.1"),
    ],
    EthereumNetwork.BLAST_SEPOLIA_TESTNET: [
        ("0x3E5c63644E683549055b9Be8653de26E0B4CD36E", 1087958, "1.3.0+L2"),
        ("0xd9Db270c1B5E3Bd161E8c8503c55cEABeE709552", 1087964, "1.3.0"),
    ],
    EthereumNetwork.REYA_NETWORK: [
        ("0x3E5c63644E683549055b9Be8653de26E0B4CD36E", 84, "1.3.0+L2"),
        ("0xd9Db270c1B5E3Bd161E8c8503c55cEABeE709552", 85, "1.3.0"),
    ],
    EthereumNetwork.FRAXTAL_MAINNET: [
        (
            "0x3E5c63644E683549055b9Be8653de26E0B4CD36E",
            1675112,
            "1.3.0+L2",
        ),  # default singleton address
        (
            "0xfb1bffC9d739B8D520DaF37dF666da4C687191EA",
            0,
            "1.3.0+L2",
        ),  # safe singleton address
        (
            "0xd9Db270c1B5E3Bd161E8c8503c55cEABeE709552",
            2353663,
            "1.3.0",
        ),  # default singleton address
        (
            "0x69f4D1788e39c87893C980c06EdF4b7f686e2938",
            0,
            "1.3.0",
        ),  # safe singleton address
    ],
    EthereumNetwork.AURORIA_TESTNET: [
        ("0x29fcB43b46531BcA003ddC8FCB67FFE91900C762", 186765, "1.4.1+L2"),  # v1.4.1+L2
    ],
    EthereumNetwork.STRATIS_MAINNET: [
        ("0x29fcB43b46531BcA003ddC8FCB67FFE91900C762", 106947, "1.4.1+L2"),  # v1.4.1+L2
    ],
    EthereumNetwork.SHIMMEREVM: [
        ("0x69f4D1788e39c87893C980c06EdF4b7f686e2938", 155333, "1.3.0"),  # v1.3.0
    ],
    EthereumNetwork.IOTA_EVM: [
        ("0x69f4D1788e39c87893C980c06EdF4b7f686e2938", 13225, "1.3.0"),  # v1.3.0
    ],
    EthereumNetwork.BITROCK_MAINNET: [
        (
            "0x29fcB43b46531BcA003ddC8FCB67FFE91900C762",
            12949190,
            "1.4.1+L2",
        ),  # v1.4.1+L2
    ],
    EthereumNetwork.BITROCK_TESTNET: [
        (
            "0x29fcB43b46531BcA003ddC8FCB67FFE91900C762",
            13177774,
            "1.4.1+L2",
        ),  # v1.4.1+L2
    ],
    EthereumNetwork.XDC_NETWORK: [
        ("0xd9Db270c1B5E3Bd161E8c8503c55cEABeE709552", 53901624, "1.3.0"),  # v1.3.0
        (
            "0x3E5c63644E683549055b9Be8653de26E0B4CD36E",
            53901616,
            "1.3.0+L2",
        ),  # v1.3.0+L2
    ],
<<<<<<< HEAD
    EthereumNetwork.RSS3_VSL_SEPOLIA_TESTNET: [
        ("0xd9Db270c1B5E3Bd161E8c8503c55cEABeE709552", 2297637, "1.3.0"),  # v1.3.0
        (
            "0x3E5c63644E683549055b9Be8653de26E0B4CD36E",
            2297627,
            "1.3.0+L2",
        ),  # v1.3.0+L2
    ],
    EthereumNetwork.RSS_VSL_MAINNET: [
        ("0xd9Db270c1B5E3Bd161E8c8503c55cEABeE709552", 1699411, "1.3.0"),  # v1.3.0
        (
            "0x3E5c63644E683549055b9Be8653de26E0B4CD36E",
            1699402,
            "1.3.0+L2",
        ),  # v1.3.0+L2
=======
    EthereumNetwork.OP_CELESTIA_RASPBERRY: [
        ("0xd9Db270c1B5E3Bd161E8c8503c55cEABeE709552", 1028180, "1.3.0"),  # v1.3.0
        (
            "0x3E5c63644E683549055b9Be8653de26E0B4CD36E",
            1028176,
            "1.3.0+L2",
        ),  # v1.3.0+L2
    ],
    EthereumNetwork.POLYGON_BLACKBERRY: [
        ("0xd9Db270c1B5E3Bd161E8c8503c55cEABeE709552", 765162, "1.3.0"),  # v1.3.0
        ("0x3E5c63644E683549055b9Be8653de26E0B4CD36E", 765158, "1.3.0+L2"),  # v1.3.0+L2
    ],
    EthereumNetwork.ARBITRUM_BLUEBERRY: [
        ("0xd9Db270c1B5E3Bd161E8c8503c55cEABeE709552", 19373, "1.3.0"),  # v1.3.0
        ("0x3E5c63644E683549055b9Be8653de26E0B4CD36E", 19372, "1.3.0+L2"),  # v1.3.0+L2
>>>>>>> 8584dab1
    ],
}

PROXY_FACTORIES: Dict[EthereumNetwork, List[Tuple[str, int]]] = {
    EthereumNetwork.MAINNET: [
        ("0x4e1DCf7AD4e460CfD30791CCC4F9c8a4f820ec67", 17440707),  # v1.4.1
        (
            "0xC22834581EbC8527d974F8a1c97E1bEA4EF910BC",
            14981216,
        ),  # v1.3.0 safe singleton address
        (
            "0xa6B71E26C5e0845f74c812102Ca7114b6a896AB2",
            12504126,
        ),  # v1.3.0 default singleton address
        ("0x76E2cFc1F5Fa8F6a5b3fC4c8F4788F0116861F9B", 9084508),  # v1.1.1
        ("0x50e55Af101C777bA7A1d560a774A82eF002ced9F", 8915731),  # v1.1.0
        ("0x12302fE9c02ff50939BaAaaf415fc226C078613C", 7450116),  # v1.0.0
    ],
    EthereumNetwork.RINKEBY: [
        ("0xa6B71E26C5e0845f74c812102Ca7114b6a896AB2", 8493997),  # v1.3.0
        ("0x76E2cFc1F5Fa8F6a5b3fC4c8F4788F0116861F9B", 5590757),
        ("0x50e55Af101C777bA7A1d560a774A82eF002ced9F", 5423494),
        ("0x12302fE9c02ff50939BaAaaf415fc226C078613C", 4110083),
    ],
    EthereumNetwork.GOERLI: [
        ("0x4e1DCf7AD4e460CfD30791CCC4F9c8a4f820ec67", 8681525),  # v1.4.1
        (
            "0xC22834581EbC8527d974F8a1c97E1bEA4EF910BC",
            6900531,
        ),  # v1.3.0 safe singleton address
        (
            "0xa6B71E26C5e0845f74c812102Ca7114b6a896AB2",
            4695402,
        ),  # v1.3.0 default singleton address
        ("0x76E2cFc1F5Fa8F6a5b3fC4c8F4788F0116861F9B", 1798666),
        ("0x50e55Af101C777bA7A1d560a774A82eF002ced9F", 1631491),
        ("0x12302fE9c02ff50939BaAaaf415fc226C078613C", 312509),
    ],
    EthereumNetwork.GNOSIS: [
        ("0x4e1DCf7AD4e460CfD30791CCC4F9c8a4f820ec67", 27419153),  # v1.4.1
        (
            "0xC22834581EbC8527d974F8a1c97E1bEA4EF910BC",
            27679953,
        ),  # v1.3.0 safe singleton address
        (
            "0xa6B71E26C5e0845f74c812102Ca7114b6a896AB2",
            16236878,
        ),  # v1.3.0 default singleton address
        ("0x76E2cFc1F5Fa8F6a5b3fC4c8F4788F0116861F9B", 10045327),  # v1.1.1
        ("0x12302fE9c02ff50939BaAaaf415fc226C078613C", 17677119),  # v1.0.0
    ],
    EthereumNetwork.ENERGY_WEB_CHAIN: [
        ("0xa6B71E26C5e0845f74c812102Ca7114b6a896AB2", 12028652),  # v1.3.0
        ("0x76E2cFc1F5Fa8F6a5b3fC4c8F4788F0116861F9B", 6399239),
    ],
    EthereumNetwork.ENERGY_WEB_VOLTA_TESTNET: [
        # ('0xa6B71E26C5e0845f74c812102Ca7114b6a896AB2', 0),  # v1.3.0
        ("0x76E2cFc1F5Fa8F6a5b3fC4c8F4788F0116861F9B", 6876681),
    ],
    EthereumNetwork.POLYGON: [
        ("0x4e1DCf7AD4e460CfD30791CCC4F9c8a4f820ec67", 40683009),  # v1.4.1
        (
            "0xC22834581EbC8527d974F8a1c97E1bEA4EF910BC",
            34504003,
        ),  # v1.3.0 safe singleton address
        (
            "0xa6B71E26C5e0845f74c812102Ca7114b6a896AB2",
            14306478,
        ),  # v1.3.0 default singleton address
    ],
    EthereumNetwork.MUMBAI: [
        ("0xa6B71E26C5e0845f74c812102Ca7114b6a896AB2", 13736914),  # v1.3.0
    ],
    EthereumNetwork.POLYGON_ZKEVM: [
        (
            "0xC22834581EbC8527d974F8a1c97E1bEA4EF910BC",
            4460053,
        ),  # v1.3.0 safe singleton address
        (
            "0xa6B71E26C5e0845f74c812102Ca7114b6a896AB2",
            79000,
        ),  # v1.3.0 default singleton address
    ],
    EthereumNetwork.ARBITRUM_ONE: [
        (
            "0xC22834581EbC8527d974F8a1c97E1bEA4EF910BC",
            88610602,
        ),  # v1.3.0 safe singleton address
        (
            "0xa6B71E26C5e0845f74c812102Ca7114b6a896AB2",
            1140,
        ),  # v1.3.0 default singleton address
    ],
    EthereumNetwork.ARBITRUM_NOVA: [
        ("0xa6B71E26C5e0845f74c812102Ca7114b6a896AB2", 419),  # v1.3.0
    ],
    EthereumNetwork.ARBITRUM_RINKEBY: [
        ("0xa6B71E26C5e0845f74c812102Ca7114b6a896AB2", 57070),  # v1.3.0
    ],
    EthereumNetwork.ARBITRUM_GOERLI: [
        ("0xa6B71E26C5e0845f74c812102Ca7114b6a896AB2", 11538),  # v1.3.0
    ],
    EthereumNetwork.ARBITRUM_SEPOLIA: [
        ("0xa6B71E26C5e0845f74c812102Ca7114b6a896AB2", 147),  # v1.3.0
    ],
    EthereumNetwork.BNB_SMART_CHAIN_MAINNET: [
        ("0x4e1DCf7AD4e460CfD30791CCC4F9c8a4f820ec67", 28092030),  # v1.4.1
        (
            "0xC22834581EbC8527d974F8a1c97E1bEA4EF910BC",
            28059981,
        ),  # v1.3.0 safe singleton address
        (
            "0xa6B71E26C5e0845f74c812102Ca7114b6a896AB2",
            8485873,
        ),  # v1.3.0 default singleton address
    ],
    EthereumNetwork.CELO_MAINNET: [
        ("0xC22834581EbC8527d974F8a1c97E1bEA4EF910BC", 8944342),  # v1.3.0
    ],
    EthereumNetwork.AVALANCHE_C_CHAIN: [
        (
            "0xa6B71E26C5e0845f74c812102Ca7114b6a896AB2",
            14_747_108,
        ),  # v1.3.0 default singleton address
        (
            "0xC22834581EbC8527d974F8a1c97E1bEA4EF910BC",
            4_949_487,
        ),  # v1.3.0 safe singleton address
    ],
    EthereumNetwork.MOONBEAM: [
        ("0xa6B71E26C5e0845f74c812102Ca7114b6a896AB2", 172078),  # v1.3.0
    ],
    EthereumNetwork.MOONRIVER: [
        ("0xa6B71E26C5e0845f74c812102Ca7114b6a896AB2", 707_721),  # v1.3.0
    ],
    EthereumNetwork.MOONBASE_ALPHA: [
        ("0xa6B71E26C5e0845f74c812102Ca7114b6a896AB2", 939_239),  # v1.3.0
    ],
    EthereumNetwork.FUSE_MAINNET: [
        ("0xa6B71E26C5e0845f74c812102Ca7114b6a896AB2", 12_725_072),  # v1.3.0
    ],
    EthereumNetwork.FUSE_SPARKNET: [
        ("0xa6B71E26C5e0845f74c812102Ca7114b6a896AB2", 1_010_506),  # v1.3.0
    ],
    EthereumNetwork.POLIS_MAINNET: [
        ("0xa6B71E26C5e0845f74c812102Ca7114b6a896AB2", 1266),  # v1.3.0
    ],
    EthereumNetwork.OPTIMISM: [
        (
            "0xa6B71E26C5e0845f74c812102Ca7114b6a896AB2",
            3936933,
        ),  # v1.3.0 default singleton address
        (
            "0xC22834581EbC8527d974F8a1c97E1bEA4EF910BC",
            173709,
        ),  # v1.3.0 safe singleton address
    ],
    EthereumNetwork.BOBA_BNB_MAINNET: [
        ("0xC22834581EbC8527d974F8a1c97E1bEA4EF910BC", 22831),  # v1.3.0
    ],
    EthereumNetwork.BOBA_AVAX: [
        ("0xC22834581EbC8527d974F8a1c97E1bEA4EF910BC", 55739),  # v1.3.0
    ],
    EthereumNetwork.BOBA_NETWORK: [
        ("0xC22834581EbC8527d974F8a1c97E1bEA4EF910BC", 170895),  # v1.3.0
    ],
    EthereumNetwork.AURORA_MAINNET: [
        (
            "0xC22834581EbC8527d974F8a1c97E1bEA4EF910BC",
            111687685,
        ),  # v1.3.0 safe singleton address
        (
            "0xa6B71E26C5e0845f74c812102Ca7114b6a896AB2",
            52494463,
        ),  # v1.3.0 default singleton address
    ],
    EthereumNetwork.METIS_STARDUST_TESTNET: [
        ("0xC22834581EbC8527d974F8a1c97E1bEA4EF910BC", 56117),  # v1.3.0
    ],
    EthereumNetwork.METIS_GOERLI_TESTNET: [
        ("0xC22834581EbC8527d974F8a1c97E1bEA4EF910BC", 131842),  # v1.3.0
    ],
    EthereumNetwork.METIS_ANDROMEDA_MAINNET: [
        ("0xC22834581EbC8527d974F8a1c97E1bEA4EF910BC", 61758),  # v1.3.0
    ],
    EthereumNetwork.SHYFT_MAINNET: [
        ("0xa6B71E26C5e0845f74c812102Ca7114b6a896AB2", 2000),  # v1.3.0
    ],
    EthereumNetwork.SHYFT_TESTNET: [
        ("0xa6B71E26C5e0845f74c812102Ca7114b6a896AB2", 1984340),  # v1.3.0
    ],
    EthereumNetwork.REI_NETWORK: [
        ("0xa6B71E26C5e0845f74c812102Ca7114b6a896AB2", 2387999),  # v1.3.0
    ],
    EthereumNetwork.METER_MAINNET: [
        ("0xC22834581EbC8527d974F8a1c97E1bEA4EF910BC", 23863720),  # v1.3.0
    ],
    EthereumNetwork.METER_TESTNET: [
        ("0xC22834581EbC8527d974F8a1c97E1bEA4EF910BC", 15035363),  # v1.3.0
    ],
    EthereumNetwork.EURUS_MAINNET: [
        ("0xa6B71E26C5e0845f74c812102Ca7114b6a896AB2", 7127155),  # v1.3.0
    ],
    EthereumNetwork.EURUS_TESTNET: [
        ("0xa6B71E26C5e0845f74c812102Ca7114b6a896AB2", 12845425),  # v1.3.0
    ],
    EthereumNetwork.VENIDIUM_MAINNET: [
        ("0xa6B71E26C5e0845f74c812102Ca7114b6a896AB2", 1127130),  # v1.3.0
    ],
    EthereumNetwork.VENIDIUM_TESTNET: [
        ("0xa6B71E26C5e0845f74c812102Ca7114b6a896AB2", 761231),  # v1.3.0
    ],
    EthereumNetwork.GODWOKEN_TESTNET_V1: [
        ("0xC22834581EbC8527d974F8a1c97E1bEA4EF910BC", 93108),  # v1.3.0
    ],
    EthereumNetwork.KLAYTN_TESTNET_BAOBAB: [
        ("0xC22834581EbC8527d974F8a1c97E1bEA4EF910BC", 93821613),  # v1.3.0
    ],
    EthereumNetwork.KLAYTN_MAINNET_CYPRESS: [
        ("0xC22834581EbC8527d974F8a1c97E1bEA4EF910BC", 93506870),  # v1.3.0
    ],
    EthereumNetwork.MILKOMEDA_A1_TESTNET: [
        ("0xa6B71E26C5e0845f74c812102Ca7114b6a896AB2", 789),  # v1.3.0
    ],
    EthereumNetwork.MILKOMEDA_A1_MAINNET: [
        ("0xa6B71E26C5e0845f74c812102Ca7114b6a896AB2", 6218),  # v1.3.0
    ],
    EthereumNetwork.MILKOMEDA_C1_TESTNET: [
        ("0xa6B71E26C5e0845f74c812102Ca7114b6a896AB2", 5080303),  # v1.3.0
    ],
    EthereumNetwork.MILKOMEDA_C1_MAINNET: [
        ("0xa6B71E26C5e0845f74c812102Ca7114b6a896AB2", 4896699),  # v1.3.0
    ],
    EthereumNetwork.CRONOS_TESTNET: [
        ("0xC22834581EbC8527d974F8a1c97E1bEA4EF910BC", 3290819),  # v1.3.0
    ],
    EthereumNetwork.CRONOS_MAINNET: [
        ("0xC22834581EbC8527d974F8a1c97E1bEA4EF910BC", 2958469),  # v1.3.0
    ],
    EthereumNetwork.RABBIT_ANALOG_TESTNET_CHAIN: [
        ("0xa6B71E26C5e0845f74c812102Ca7114b6a896AB2", 1434222),  # v1.3.0
    ],
    EthereumNetwork.CLOUDWALK_TESTNET: [
        ("0xa6B71E26C5e0845f74c812102Ca7114b6a896AB2", 13743040),  # v1.3.0
    ],
    EthereumNetwork.KCC_MAINNET: [
        ("0xa6B71E26C5e0845f74c812102Ca7114b6a896AB2", 4860798),  # v1.3.0
    ],
    EthereumNetwork.KCC_TESTNET: [
        ("0xa6B71E26C5e0845f74c812102Ca7114b6a896AB2", 12147567),  # v1.3.0
    ],
    EthereumNetwork.PUBLICMINT_MAINNET: [
        ("0xa6B71E26C5e0845f74c812102Ca7114b6a896AB2", 19974979),  # v1.3.0
    ],
    EthereumNetwork.PUBLICMINT_TESTNET: [
        ("0xa6B71E26C5e0845f74c812102Ca7114b6a896AB2", 14062193),  # v1.3.0
    ],
    EthereumNetwork.XDC_APOTHEM_NETWORK: [
        ("0xa6B71E26C5e0845f74c812102Ca7114b6a896AB2", 42293264),  # v1.3.0
    ],
    EthereumNetwork.BASE: [
        (
            "0xC22834581EbC8527d974F8a1c97E1bEA4EF910BC",
            595181,
        ),  # v1.3.0 safe singleton address
        (
            "0xa6B71E26C5e0845f74c812102Ca7114b6a896AB2",
            2156359,
        ),  # v1.3.0 default singleton address
        ("0x4e1DCf7AD4e460CfD30791CCC4F9c8a4f820ec67", 3024579),  # v1.4.1
    ],
    EthereumNetwork.BASE_GOERLI_TESTNET: [
        ("0x4e1DCf7AD4e460CfD30791CCC4F9c8a4f820ec67", 7330598),  # v1.4.1
        ("0xC22834581EbC8527d974F8a1c97E1bEA4EF910BC", 938696),  # v1.3.0
    ],
    EthereumNetwork.BASE_SEPOLIA_TESTNET: [
        ("0xa6B71E26C5e0845f74c812102Ca7114b6a896AB2", 3282032),  # v1.3.0
        ("0xC22834581EbC8527d974F8a1c97E1bEA4EF910BC", 5125191),  # v1.3.0
    ],
    EthereumNetwork.KAVA: [
        ("0xa6B71E26C5e0845f74c812102Ca7114b6a896AB2", 2116356),  # v1.3.0
    ],
    EthereumNetwork.CROSSBELL: [
        ("0xa6B71E26C5e0845f74c812102Ca7114b6a896AB2", 28314747),  # v1.3.0
    ],
    EthereumNetwork.IOTEX_NETWORK_MAINNET: [
        ("0xC22834581EbC8527d974F8a1c97E1bEA4EF910BC", 22172504),  # v1.3.0
    ],
    EthereumNetwork.HARMONY_MAINNET_SHARD_0: [
        ("0xC22834581EbC8527d974F8a1c97E1bEA4EF910BC", 22502012),  # v1.3.0
        ("0x4f9b1dEf3a0f6747bF8C870a27D3DeCdf029100e", 11526678),
    ],
    EthereumNetwork.HARMONY_TESTNET_SHARD_0: [
        ("0xC22834581EbC8527d974F8a1c97E1bEA4EF910BC", 4824437),  # v1.3.0
    ],
    EthereumNetwork.VELAS_EVM_MAINNET: [
        ("0xC22834581EbC8527d974F8a1c97E1bEA4EF910BC", 27571962),  # v1.3.0
    ],
    EthereumNetwork.WEMIX3_0_MAINNET: [
        ("0xC22834581EbC8527d974F8a1c97E1bEA4EF910BC", 12651730),  # v1.3.0
    ],
    EthereumNetwork.WEMIX3_0_TESTNET: [
        ("0xC22834581EbC8527d974F8a1c97E1bEA4EF910BC", 20833988),  # v1.3.0
    ],
    EthereumNetwork.EVMOS_TESTNET: [
        ("0xa6B71E26C5e0845f74c812102Ca7114b6a896AB2", 70637),  # v1.3.0
    ],
    EthereumNetwork.EVMOS: [
        ("0xa6B71E26C5e0845f74c812102Ca7114b6a896AB2", 146858),  # v1.3.0
    ],
    EthereumNetwork.MAP_MAINNET: [
        ("0xa6B71E26C5e0845f74c812102Ca7114b6a896AB2", 5190546),  # v1.3.0
    ],
    EthereumNetwork.MAP_MAKALU: [
        ("0xa6B71E26C5e0845f74c812102Ca7114b6a896AB2", 2987578),  # v1.3.0
    ],
    EthereumNetwork.ETHEREUM_CLASSIC: [
        ("0x69f4D1788e39c87893C980c06EdF4b7f686e2938", 15904946),  # v1.3.0
    ],
    EthereumNetwork.MORDOR_TESTNET: [
        ("0x69f4D1788e39c87893C980c06EdF4b7f686e2938", 6333172),  # v1.3.0
    ],
    EthereumNetwork.SEPOLIA: [
        ("0x4e1DCf7AD4e460CfD30791CCC4F9c8a4f820ec67", 3312223),  # v1.4.1
        (
            "0xC22834581EbC8527d974F8a1c97E1bEA4EF910BC",
            2087031,
        ),  # v1.3.0  Safe singleton address
        (
            "0xa6B71E26C5e0845f74c812102Ca7114b6a896AB2",
            2086864,
        ),  # v1.3.0  Default singleton address
    ],
    EthereumNetwork.TENET_TESTNET: [
        ("0xC22834581EbC8527d974F8a1c97E1bEA4EF910BC", 885379),  # v1.3.0
    ],
    EthereumNetwork.TENET: [
        ("0xC22834581EbC8527d974F8a1c97E1bEA4EF910BC", 727457),  # v1.3.0
    ],
    EthereumNetwork.LINEA_TESTNET: [
        (
            "0xC22834581EbC8527d974F8a1c97E1bEA4EF910BC",
            3279584,
        ),  # v1.3.0  Safe singleton address
        (
            "0xa6B71E26C5e0845f74c812102Ca7114b6a896AB2",
            363118,
        ),  # v1.3.0  Default singleton address
    ],
    EthereumNetwork.ASTAR: [
        ("0xa6B71E26C5e0845f74c812102Ca7114b6a896AB2", 1106417),  # v1.3.0
    ],
    EthereumNetwork.SHIDEN: [
        ("0xa6B71E26C5e0845f74c812102Ca7114b6a896AB2", 1634935),  # v1.3.0
    ],
    EthereumNetwork.DARWINIA_NETWORK: [
        (
            "0xC22834581EbC8527d974F8a1c97E1bEA4EF910BC",
            491157,
        )
    ],
    EthereumNetwork.CRAB_NETWORK: [
        (
            "0xC22834581EbC8527d974F8a1c97E1bEA4EF910BC",
            739882,
        )
    ],
    EthereumNetwork.ZORA: [
        (
            "0xC22834581EbC8527d974F8a1c97E1bEA4EF910BC",
            9677950,
        ),  # v1.3.0 safe singleton address
        (
            "0xa6B71E26C5e0845f74c812102Ca7114b6a896AB2",
            11914,
        ),  # v1.3.0 default singleton address
    ],
    EthereumNetwork.ZKSYNC_MAINNET: [
        ("0xDAec33641865E4651fB43181C6DB6f7232Ee91c2", 7259190),  # v1.3.0
    ],
    EthereumNetwork.MANTLE_TESTNET: [
        ("0xC22834581EbC8527d974F8a1c97E1bEA4EF910BC", 4404053),  # v1.3.0
    ],
    EthereumNetwork.MANTLE: [
        ("0xC22834581EbC8527d974F8a1c97E1bEA4EF910BC", 1504),  # v1.3.0
    ],
    EthereumNetwork.CASCADIA_TESTNET: [
        ("0xC22834581EbC8527d974F8a1c97E1bEA4EF910BC", 1408580),  # v1.3.0
    ],
    EthereumNetwork.OASIS_SAPPHIRE_TESTNET: [
        ("0xC22834581EbC8527d974F8a1c97E1bEA4EF910BC", 1378137),  # v1.3.0
    ],
    EthereumNetwork.OASIS_SAPPHIRE: [
        ("0xC22834581EbC8527d974F8a1c97E1bEA4EF910BC", 325632),  # v1.3.0
    ],
    EthereumNetwork.EDGEWARE_EDGEEVM_MAINNET: [
        ("0xa6B71E26C5e0845f74c812102Ca7114b6a896AB2", 18176812),  # v1.3.0
    ],
    EthereumNetwork.LINEA: [
        (
            "0xC22834581EbC8527d974F8a1c97E1bEA4EF910BC",
            1939855,
        ),  # v1.3.0  Safe singleton address
        (
            "0xa6B71E26C5e0845f74c812102Ca7114b6a896AB2",
            10,
        ),  # v1.3.0  Default singleton address
    ],
    EthereumNetwork.NEON_EVM_DEVNET: [
        ("0xC22834581EbC8527d974F8a1c97E1bEA4EF910BC", 205146874),  # v1.3.0
    ],
    EthereumNetwork.NEON_EVM_MAINNET: [
        ("0xC22834581EbC8527d974F8a1c97E1bEA4EF910BC", 203993869),  # v1.3.0
    ],
    EthereumNetwork.SCROLL_SEPOLIA_TESTNET: [
        (
            "0xC22834581EbC8527d974F8a1c97E1bEA4EF910BC",
            2913883,
        ),  # v1.3.0 safe singleton address
        (
            "0xa6B71E26C5e0845f74c812102Ca7114b6a896AB2",
            6254,
        ),  # v1.3.0 default singleton address
    ],
    EthereumNetwork.FANTOM_OPERA: [
        ("0xC22834581EbC8527d974F8a1c97E1bEA4EF910BC", 38810826),  # v1.3.0
        ("0xa6B71E26C5e0845f74c812102Ca7114b6a896AB2", 21817221),  # v1.3.0
    ],
    EthereumNetwork.FANTOM_TESTNET: [
        ("0xa6B71E26C5e0845f74c812102Ca7114b6a896AB2", 4627348),  # v1.3.0
        ("0x63B5caf390e8AF7133DBE6bA92A69167a854Ac91", 4627348),  # v1.3.0
    ],
    EthereumNetwork.ROOTSTOCK_MAINNET: [
        ("0xa6B71E26C5e0845f74c812102Ca7114b6a896AB2", 3891234),  # v1.3.0
    ],
    EthereumNetwork.ROOTSTOCK_TESTNET: [
        ("0xa6B71E26C5e0845f74c812102Ca7114b6a896AB2", 2362232),  # v1.3.0
    ],
    EthereumNetwork.BEAM: [
        ("0xa6B71E26C5e0845f74c812102Ca7114b6a896AB2", 27621),  # v1.3.0
    ],
    EthereumNetwork.BEAM_TESTNET: [
        ("0xa6B71E26C5e0845f74c812102Ca7114b6a896AB2", 85318),  # v1.3.0
    ],
    EthereumNetwork.JAPAN_OPEN_CHAIN_MAINNET: [
        ("0xC22834581EbC8527d974F8a1c97E1bEA4EF910BC", 7709119),  # v1.3.0
    ],
    EthereumNetwork.JAPAN_OPEN_CHAIN_TESTNET: [
        ("0xC22834581EbC8527d974F8a1c97E1bEA4EF910BC", 1315556),  # v1.3.0
    ],
    EthereumNetwork.ZETACHAIN_ATHENS_3_TESTNET: [
        ("0xC22834581EbC8527d974F8a1c97E1bEA4EF910BC", 1962972),  # v1.3.0
    ],
    EthereumNetwork.SCROLL: [
        (
            "0xC22834581EbC8527d974F8a1c97E1bEA4EF910BC",
            2905472,
        ),  # v1.3.0 safe singleton address
        (
            "0xa6B71E26C5e0845f74c812102Ca7114b6a896AB2",
            179,
        ),  # v1.3.0 default singleton address
    ],
    EthereumNetwork.TELOS_EVM_MAINNET: [
        ("0xa6B71E26C5e0845f74c812102Ca7114b6a896AB2", 237435678),  # v1.3.0
    ],
    EthereumNetwork.TELOS_EVM_TESTNET: [
        ("0xa6B71E26C5e0845f74c812102Ca7114b6a896AB2", 194005709),  # v1.3.0
    ],
    EthereumNetwork.PGN_PUBLIC_GOODS_NETWORK: [
        ("0xa6B71E26C5e0845f74c812102Ca7114b6a896AB2", 344314),  # v1.3.0
    ],
    EthereumNetwork.SEPOLIA_PGN_PUBLIC_GOODS_NETWORK: [
        ("0xa6B71E26C5e0845f74c812102Ca7114b6a896AB2", 1774097),  # v1.3.0
    ],
    EthereumNetwork.ARTHERA_MAINNET: [
        ("0x4e1DCf7AD4e460CfD30791CCC4F9c8a4f820ec67", 5552),  # v1.4.1
        ("0xC22834581EbC8527d974F8a1c97E1bEA4EF910BC", 5542),  # v1.3.0
    ],
    EthereumNetwork.ARTHERA_TESTNET: [
        ("0x4e1DCf7AD4e460CfD30791CCC4F9c8a4f820ec67", 4186337),  # v1.4.1
        ("0xC22834581EbC8527d974F8a1c97E1bEA4EF910BC", 119959),  # v1.3.0
    ],
    EthereumNetwork.MANTA_PACIFIC_MAINNET: [
        ("0xa6B71E26C5e0845f74c812102Ca7114b6a896AB2", 338464),  # v1.3.0
    ],
    EthereumNetwork.KROMA: [
        ("0xC22834581EbC8527d974F8a1c97E1bEA4EF910BC", 5281925),  # v1.3.0
    ],
    EthereumNetwork.KROMA_SEPOLIA: [
        ("0xC22834581EbC8527d974F8a1c97E1bEA4EF910BC", 7867188),  # v1.3.0
    ],
    EthereumNetwork.HAQQ_NETWORK: [
        ("0x4e1DCf7AD4e460CfD30791CCC4F9c8a4f820ec67", 9054785),  # v1.4.1
        ("0xa6B71E26C5e0845f74c812102Ca7114b6a896AB2", 422239),  # v1.3.0
    ],
    EthereumNetwork.HAQQ_CHAIN_TESTNET: [
        ("0x4e1DCf7AD4e460CfD30791CCC4F9c8a4f820ec67", 7031865),  # v1.4.1
        ("0xC22834581EbC8527d974F8a1c97E1bEA4EF910BC", 1514954),  # v1.3.0
    ],
    EthereumNetwork.MODE: [
        ("0xa6B71E26C5e0845f74c812102Ca7114b6a896AB2", 2610484),  # v1.3.0
    ],
    EthereumNetwork.MODE_TESTNET: [
        (
            "0xC22834581EbC8527d974F8a1c97E1bEA4EF910BC",
            9375436,
        ),  # v1.3.0 safe singleton address
        (
            "0xa6B71E26C5e0845f74c812102Ca7114b6a896AB2",
            1948140,
        ),  # v1.3.0 default singleton address
    ],
    EthereumNetwork.ZORA_SEPOLIA_TESTNET: [
        (
            "0xC22834581EbC8527d974F8a1c97E1bEA4EF910BC",
            4265398,
        ),  # v1.3.0 safe singleton address
        (
            "0xa6B71E26C5e0845f74c812102Ca7114b6a896AB2",
            46699,
        ),  # v1.3.0 default singleton address
    ],
    EthereumNetwork.MANTLE_SEPOLIA_TESTNET: [
        ("0xC22834581EbC8527d974F8a1c97E1bEA4EF910BC", 1927649),  # v1.3.0
    ],
    EthereumNetwork.OP_SEPOLIA_TESTNET: [
        ("0x4e1DCf7AD4e460CfD30791CCC4F9c8a4f820ec67", 7162843),  # v1.4.1
        (
            "0xC22834581EbC8527d974F8a1c97E1bEA4EF910BC",
            7438194,
        ),  # v1.3.0  Safe singleton address
        (
            "0xa6B71E26C5e0845f74c812102Ca7114b6a896AB2",
            4357263,
        ),  # v1.3.0  Default singleton address
    ],
    EthereumNetwork.UNREAL_TESTNET: [
        ("0xa6B71E26C5e0845f74c812102Ca7114b6a896AB2", 735),  # v1.3.0
    ],
    EthereumNetwork.TAIKO_KATLA_L2: [
        ("0xa6B71E26C5e0845f74c812102Ca7114b6a896AB2", 44820),  # v1.3.0
    ],
    EthereumNetwork.BERACHAIN_ARTIO: [
        ("0xa6B71E26C5e0845f74c812102Ca7114b6a896AB2", 379659),  # v1.3.0
    ],
    EthereumNetwork.SEI_DEVNET: [
        ("0xC22834581EbC8527d974F8a1c97E1bEA4EF910BC", 4552166),  # v1.3.0
    ],
    EthereumNetwork.LISK_SEPOLIA_TESTNET: [
        ("0xa6B71E26C5e0845f74c812102Ca7114b6a896AB2", 657735),  # v1.3.0
    ],
    EthereumNetwork.BOTANIX_TESTNET: [
        ("0x4e1DCf7AD4e460CfD30791CCC4F9c8a4f820ec67", 165422),  # v1.4.1
    ],
    EthereumNetwork.BLAST_SEPOLIA_TESTNET: [
        ("0xa6B71E26C5e0845f74c812102Ca7114b6a896AB2", 1087898),  # v1.3.0
    ],
    EthereumNetwork.REYA_NETWORK: [
        ("0xa6B71E26C5e0845f74c812102Ca7114b6a896AB2", 77),  # v1.3.0
    ],
    EthereumNetwork.FRAXTAL_MAINNET: [
        (
            "0xC22834581EbC8527d974F8a1c97E1bEA4EF910BC",
            0,
        ),  # v1.3.0 safe singleton address
        (
            "0xa6B71E26C5e0845f74c812102Ca7114b6a896AB2",
            1675084,
        ),  # v1.3.0 default singleton address
    ],
    EthereumNetwork.AURORIA_TESTNET: [
        ("0x4e1DCf7AD4e460CfD30791CCC4F9c8a4f820ec67", 186758),  # v1.4.1
    ],
    EthereumNetwork.STRATIS_MAINNET: [
        ("0x4e1DCf7AD4e460CfD30791CCC4F9c8a4f820ec67", 106940),  # v1.4.1
    ],
    EthereumNetwork.SHIMMEREVM: [
        ("0xC22834581EbC8527d974F8a1c97E1bEA4EF910BC", 155079),  # v1.3.0
    ],
    EthereumNetwork.IOTA_EVM: [
        ("0xC22834581EbC8527d974F8a1c97E1bEA4EF910BC", 13212),  # v1.3.0
    ],
    EthereumNetwork.BITROCK_MAINNET: [
        ("0x4e1DCf7AD4e460CfD30791CCC4F9c8a4f820ec67", 12949157),  # v1.4.1
    ],
    EthereumNetwork.BITROCK_TESTNET: [
        ("0x4e1DCf7AD4e460CfD30791CCC4F9c8a4f820ec67", 13177748),  # v1.4.1
    ],
    EthereumNetwork.XDC_NETWORK: [
        ("0xa6B71E26C5e0845f74c812102Ca7114b6a896AB2", 53901564),  # v1.3.0
    ],
    EthereumNetwork.OP_CELESTIA_RASPBERRY: [
        ("0xa6B71E26C5e0845f74c812102Ca7114b6a896AB2", 1028156),  # v1.3.0
    ],
    EthereumNetwork.POLYGON_BLACKBERRY: [
        ("0xa6B71E26C5e0845f74c812102Ca7114b6a896AB2", 765141),  # v1.3.0
    ],
    EthereumNetwork.ARBITRUM_BLUEBERRY: [
        ("0xa6B71E26C5e0845f74c812102Ca7114b6a896AB2", 19364),  # v1.3.0
    ],
}<|MERGE_RESOLUTION|>--- conflicted
+++ resolved
@@ -951,7 +951,6 @@
             "1.3.0+L2",
         ),  # v1.3.0+L2
     ],
-<<<<<<< HEAD
     EthereumNetwork.RSS3_VSL_SEPOLIA_TESTNET: [
         ("0xd9Db270c1B5E3Bd161E8c8503c55cEABeE709552", 2297637, "1.3.0"),  # v1.3.0
         (
@@ -967,7 +966,6 @@
             1699402,
             "1.3.0+L2",
         ),  # v1.3.0+L2
-=======
     EthereumNetwork.OP_CELESTIA_RASPBERRY: [
         ("0xd9Db270c1B5E3Bd161E8c8503c55cEABeE709552", 1028180, "1.3.0"),  # v1.3.0
         (
@@ -983,7 +981,6 @@
     EthereumNetwork.ARBITRUM_BLUEBERRY: [
         ("0xd9Db270c1B5E3Bd161E8c8503c55cEABeE709552", 19373, "1.3.0"),  # v1.3.0
         ("0x3E5c63644E683549055b9Be8653de26E0B4CD36E", 19372, "1.3.0+L2"),  # v1.3.0+L2
->>>>>>> 8584dab1
     ],
 }
 
