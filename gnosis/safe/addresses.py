"""
Contains information about Safe contract addresses deployed in every chain

Every entry contains a tuple with address, deployment block number and version
"""
from typing import Dict, List, Tuple

from eth_typing import ChecksumAddress

from gnosis.eth import EthereumNetwork

SAFE_SIMULATE_TX_ACCESSOR_ADDRESS: ChecksumAddress = (
    "0x3d4BA2E0884aa488718476ca2FB8Efc291A46199"
)

MASTER_COPIES: Dict[EthereumNetwork, List[Tuple[str, int, str]]] = {
    EthereumNetwork.MAINNET: [
        ("0x29fcB43b46531BcA003ddC8FCB67FFE91900C762", 17486982, "1.4.1+L2"),
        ("0x41675C099F32341bf84BFc5382aF534df5C7461a", 17487000, "1.4.1"),
        (
            "0xfb1bffC9d739B8D520DaF37dF666da4C687191EA",
            14981217,
            "1.3.0+L2",
        ),  # safe singleton address
        (
            "0x3E5c63644E683549055b9Be8653de26E0B4CD36E",
            12504423,
            "1.3.0+L2",
        ),  # default singleton address
        (
            "0x69f4D1788e39c87893C980c06EdF4b7f686e2938",
            17530813,
            "1.3.0",
        ),  # safe singleton factory
        (
            "0xd9Db270c1B5E3Bd161E8c8503c55cEABeE709552",
            12504268,
            "1.3.0",
        ),  # default singleton address
        ("0x6851D6fDFAfD08c0295C392436245E5bc78B0185", 10329734, "1.2.0"),
        ("0x34CfAC646f301356fAa8B21e94227e3583Fe3F5F", 9084503, "1.1.1"),
        ("0xaE32496491b53841efb51829d6f886387708F99B", 8915728, "1.1.0"),
        ("0xb6029EA3B2c51D09a50B53CA8012FeEB05bDa35A", 7457553, "1.0.0"),
        ("0x8942595A2dC5181Df0465AF0D7be08c8f23C93af", 6766257, "0.1.0"),
        ("0xAC6072986E985aaBE7804695EC2d8970Cf7541A2", 6569433, "0.0.2"),
    ],
    EthereumNetwork.RINKEBY: [
        ("0x3E5c63644E683549055b9Be8653de26E0B4CD36E", 8527380, "1.3.0+L2"),
        ("0xd9Db270c1B5E3Bd161E8c8503c55cEABeE709552", 8527381, "1.3.0"),
        ("0x6851D6fDFAfD08c0295C392436245E5bc78B0185", 6723632, "1.2.0"),
        ("0x34CfAC646f301356fAa8B21e94227e3583Fe3F5F", 5590754, "1.1.1"),
        ("0xaE32496491b53841efb51829d6f886387708F99B", 5423491, "1.1.0"),
        ("0xb6029EA3B2c51D09a50B53CA8012FeEB05bDa35A", 4110083, "1.0.0"),
        ("0x8942595A2dC5181Df0465AF0D7be08c8f23C93af", 3392692, "0.1.0"),
        ("0x2727D69C0BD14B1dDd28371B8D97e808aDc1C2f7", 3055781, "0.0.2"),
    ],
    EthereumNetwork.GOERLI: [
        ("0x29fcB43b46531BcA003ddC8FCB67FFE91900C762", 9134479, "1.4.1+L2"),
        ("0x41675C099F32341bf84BFc5382aF534df5C7461a", 9134480, "1.4.1"),
        (
            "0xfb1bffC9d739B8D520DaF37dF666da4C687191EA",
            6900544,
            "1.3.0+L2",
        ),  # safe singleton address
        (
            "0x3E5c63644E683549055b9Be8653de26E0B4CD36E",
            4854168,
            "1.3.0+L2",
        ),  # default singleton address
        (
            "0x69f4D1788e39c87893C980c06EdF4b7f686e2938",
            6900547,
            "1.3.0",
        ),  # safe singleton address
        (
            "0xd9Db270c1B5E3Bd161E8c8503c55cEABeE709552",
            4854169,
            "1.3.0",
        ),  # default singleton address
        ("0x6851D6fDFAfD08c0295C392436245E5bc78B0185", 2930373, "1.2.0"),
        ("0x34CfAC646f301356fAa8B21e94227e3583Fe3F5F", 1798663, "1.1.1"),
        ("0xaE32496491b53841efb51829d6f886387708F99B", 1631488, "1.1.0"),
        ("0xb6029EA3B2c51D09a50B53CA8012FeEB05bDa35A", 319108, "1.0.0"),
        ("0x8942595A2dC5181Df0465AF0D7be08c8f23C93af", 34096, "0.1.0"),
    ],
    EthereumNetwork.GNOSIS: [
        ("0x29fcB43b46531BcA003ddC8FCB67FFE91900C762", 28204126, "1.4.1+L2"),
        ("0x41675C099F32341bf84BFc5382aF534df5C7461a", 28204128, "1.4.1"),
        (
            "0xfb1bffC9d739B8D520DaF37dF666da4C687191EA",
            27679972,
            "1.3.0+L2",
        ),  # safe singleton address
        (
            "0x3E5c63644E683549055b9Be8653de26E0B4CD36E",
            16236936,
            "1.3.0+L2",
        ),  # default singleton address
        (
            "0x69f4D1788e39c87893C980c06EdF4b7f686e2938",
            27679975,
            "1.3.0",
        ),  # safe singleton address
        (
            "0xd9Db270c1B5E3Bd161E8c8503c55cEABeE709552",
            16236998,
            "1.3.0",
        ),  # default singleton address
        ("0x6851D6fDFAfD08c0295C392436245E5bc78B0185", 10612049, "1.2.0"),
        ("0x34CfAC646f301356fAa8B21e94227e3583Fe3F5F", 10045292, "1.1.1"),
        ("0x2CB0ebc503dE87CFD8f0eCEED8197bF7850184ae", 12529466, "1.1.1+Circles"),
        ("0xb6029EA3B2c51D09a50B53CA8012FeEB05bDa35A", 19560130, "1.0.0"),
    ],
    EthereumNetwork.ENERGY_WEB_CHAIN: [
        ("0x3E5c63644E683549055b9Be8653de26E0B4CD36E", 12028662, "1.3.0+L2"),
        ("0xd9Db270c1B5E3Bd161E8c8503c55cEABeE709552", 12028664, "1.3.0"),
        ("0x6851D6fDFAfD08c0295C392436245E5bc78B0185", 6398655, "1.2.0"),
        ("0x34CfAC646f301356fAa8B21e94227e3583Fe3F5F", 6399212, "1.1.1"),
    ],
    EthereumNetwork.ENERGY_WEB_VOLTA_TESTNET: [
        ("0x3E5c63644E683549055b9Be8653de26E0B4CD36E", 11942450, "1.3.0+L2"),
        ("0xd9Db270c1B5E3Bd161E8c8503c55cEABeE709552", 11942451, "1.3.0"),
        ("0x6851D6fDFAfD08c0295C392436245E5bc78B0185", 6876086, "1.2.0"),
        ("0x34CfAC646f301356fAa8B21e94227e3583Fe3F5F", 6876642, "1.1.1"),
    ],
    EthereumNetwork.POLYGON: [
        ("0x29fcB43b46531BcA003ddC8FCB67FFE91900C762", 44367857, "1.4.1+L2"),
        ("0x41675C099F32341bf84BFc5382aF534df5C7461a", 44367925, "1.4.1"),
        (
            "0xfb1bffC9d739B8D520DaF37dF666da4C687191EA",
            34516629,
            "1.3.0+L2",
        ),  # safe singleton address
        (
            "0x3E5c63644E683549055b9Be8653de26E0B4CD36E",
            14306478,
            "1.3.0+L2",
        ),  # default singleton address
        ("0xd9Db270c1B5E3Bd161E8c8503c55cEABeE709552", 14306478, "1.3.0"),
    ],
    EthereumNetwork.POLYGON_ZKEVM: [
        (
            "0xfb1bffC9d739B8D520DaF37dF666da4C687191EA",
            4460434,
            "1.3.0+L2",
        ),  # safe singleton address
        (
            "0x3E5c63644E683549055b9Be8653de26E0B4CD36E",
            79000,
            "1.3.0+L2",
        ),  # default singleton address
        ("0xd9Db270c1B5E3Bd161E8c8503c55cEABeE709552", 79000, "1.3.0"),
    ],
    EthereumNetwork.MUMBAI: [
        ("0x3E5c63644E683549055b9Be8653de26E0B4CD36E", 13736914, "1.3.0+L2"),
        ("0xd9Db270c1B5E3Bd161E8c8503c55cEABeE709552", 13736914, "1.3.0"),
    ],
    EthereumNetwork.ARBITRUM_ONE: [
        (
            "0xfb1bffC9d739B8D520DaF37dF666da4C687191EA",
            88610931,
            "1.3.0+L2",
        ),  # safe singleton address
        (
            "0x3E5c63644E683549055b9Be8653de26E0B4CD36E",
            1146,
            "1.3.0+L2",
        ),  # default singleton address
        ("0xd9Db270c1B5E3Bd161E8c8503c55cEABeE709552", 1140, "1.3.0"),
    ],
    EthereumNetwork.ARBITRUM_NOVA: [
        ("0x3E5c63644E683549055b9Be8653de26E0B4CD36E", 426, "1.3.0+L2"),
        ("0xd9Db270c1B5E3Bd161E8c8503c55cEABeE709552", 427, "1.3.0"),
    ],
    EthereumNetwork.ARBITRUM_RINKEBY: [
        ("0x3E5c63644E683549055b9Be8653de26E0B4CD36E", 57070, "1.3.0+L2"),
        ("0xd9Db270c1B5E3Bd161E8c8503c55cEABeE709552", 57070, "1.3.0"),
    ],
    EthereumNetwork.ARBITRUM_GOERLI: [
        ("0x3E5c63644E683549055b9Be8653de26E0B4CD36E", 11545, "1.3.0+L2"),
        ("0xd9Db270c1B5E3Bd161E8c8503c55cEABeE709552", 11546, "1.3.0"),
    ],
    EthereumNetwork.ARBITRUM_SEPOLIA: [
        ("0x3E5c63644E683549055b9Be8653de26E0B4CD36E", 154, "1.3.0+L2"),
        ("0xd9Db270c1B5E3Bd161E8c8503c55cEABeE709552", 155, "1.3.0"),
    ],
    EthereumNetwork.BNB_SMART_CHAIN_MAINNET: [
        ("0x29fcB43b46531BcA003ddC8FCB67FFE91900C762", 31484712, "1.4.1+L2"),
        ("0x41675C099F32341bf84BFc5382aF534df5C7461a", 31484715, "1.4.1"),
        (
            "0xfb1bffC9d739B8D520DaF37dF666da4C687191EA",
            28092011,
            "1.3.0+L2",
        ),  # safe singleton address
        (
            "0x3E5c63644E683549055b9Be8653de26E0B4CD36E",
            8485899,
            "1.3.0+L2",
        ),  # default singleton address
        (
            "0x69f4D1788e39c87893C980c06EdF4b7f686e2938",
            28092014,
            "1.3.0",
        ),  # safe singleton address
        (
            "0xd9Db270c1B5E3Bd161E8c8503c55cEABeE709552",
            8485903,
            "1.3.0",
        ),  # default singleton address
    ],
    EthereumNetwork.CELO_MAINNET: [
        ("0xfb1bffC9d739B8D520DaF37dF666da4C687191EA", 8944350, "1.3.0+L2"),
        ("0x69f4D1788e39c87893C980c06EdF4b7f686e2938", 8944351, "1.3.0"),
    ],
    EthereumNetwork.AVALANCHE_C_CHAIN: [
        (
            "0x3E5c63644E683549055b9Be8653de26E0B4CD36E",
            22_123_383,
            "1.3.0+L2",
        ),  # default singleton address
        (
            "0xfb1bffC9d739B8D520DaF37dF666da4C687191EA",
            4_949_507,
            "1.3.0+L2",
        ),  # safe singleton address
        (
            "0xd9Db270c1B5E3Bd161E8c8503c55cEABeE709552",
            14_747_111,
            "1.3.0",
        ),  # default singleton address
        (
            "0x69f4D1788e39c87893C980c06EdF4b7f686e2938",
            4_949_512,
            "1.3.0",
        ),  # safe singleton address
    ],
    EthereumNetwork.MOONBEAM: [
        ("0x3E5c63644E683549055b9Be8653de26E0B4CD36E", 172_092, "1.3.0+L2"),
        ("0xd9Db270c1B5E3Bd161E8c8503c55cEABeE709552", 172_094, "1.3.0"),
    ],
    EthereumNetwork.MOONRIVER: [
        ("0x3E5c63644E683549055b9Be8653de26E0B4CD36E", 707_738, "1.3.0+L2"),
        ("0xd9Db270c1B5E3Bd161E8c8503c55cEABeE709552", 707_741, "1.3.0"),
    ],
    EthereumNetwork.MOONBASE_ALPHA: [
        ("0x3E5c63644E683549055b9Be8653de26E0B4CD36E", 939_244, "1.3.0+L2"),
        ("0xd9Db270c1B5E3Bd161E8c8503c55cEABeE709552", 939_246, "1.3.0"),
    ],
    EthereumNetwork.FUSE_MAINNET: [
        ("0x3E5c63644E683549055b9Be8653de26E0B4CD36E", 12_725_078, "1.3.0+L2"),
        ("0xd9Db270c1B5E3Bd161E8c8503c55cEABeE709552", 12_725_081, "1.3.0"),
    ],
    EthereumNetwork.FUSE_SPARKNET: [
        ("0x3E5c63644E683549055b9Be8653de26E0B4CD36E", 1_010_518, "1.3.0+L2"),
        ("0xd9Db270c1B5E3Bd161E8c8503c55cEABeE709552", 1_010_520, "1.3.0"),
    ],
    EthereumNetwork.POLIS_MAINNET: [
        ("0x3E5c63644E683549055b9Be8653de26E0B4CD36E", 1227, "1.3.0+L2"),
        ("0xd9Db270c1B5E3Bd161E8c8503c55cEABeE709552", 1278, "1.3.0"),
    ],
    EthereumNetwork.OPTIMISM: [
        (
            "0x3E5c63644E683549055b9Be8653de26E0B4CD36E",
            30813792,
            "1.3.0+L2",
        ),  # default singleton address
        (
            "0xfb1bffC9d739B8D520DaF37dF666da4C687191EA",
            173749,
            "1.3.0+L2",
        ),  # safe singleton address
        (
            "0xd9Db270c1B5E3Bd161E8c8503c55cEABeE709552",
            3936972,
            "1.3.0",
        ),  # default singleton address
        (
            "0x69f4D1788e39c87893C980c06EdF4b7f686e2938",
            173751,
            "1.3.0",
        ),  # safe singleton address
    ],
    EthereumNetwork.BOBA_BNB_MAINNET: [
        ("0xfb1bffC9d739B8D520DaF37dF666da4C687191EA", 22284, "1.3.0+L2"),
        ("0x69f4D1788e39c87893C980c06EdF4b7f686e2938", 22285, "1.3.0"),
    ],
    EthereumNetwork.BOBA_AVAX: [
        ("0xfb1bffC9d739B8D520DaF37dF666da4C687191EA", 55746, "1.3.0+L2"),
        ("0x69f4D1788e39c87893C980c06EdF4b7f686e2938", 55747, "1.3.0"),
    ],
    EthereumNetwork.BOBA_NETWORK: [
        ("0xfb1bffC9d739B8D520DaF37dF666da4C687191EA", 170908, "1.3.0+L2"),
        ("0x69f4D1788e39c87893C980c06EdF4b7f686e2938", 170910, "1.3.0"),
    ],
    EthereumNetwork.AURORA_MAINNET: [
        ("0x3E5c63644E683549055b9Be8653de26E0B4CD36E", 52494580, "1.3.0+L2"),
        ("0xd9Db270c1B5E3Bd161E8c8503c55cEABeE709552", 52494580, "1.3.0"),
    ],
    EthereumNetwork.METIS_STARDUST_TESTNET: [
        ("0xfb1bffC9d739B8D520DaF37dF666da4C687191EA", 56124, "1.3.0+L2"),
        ("0x69f4D1788e39c87893C980c06EdF4b7f686e2938", 56125, "1.3.0"),
    ],
    EthereumNetwork.METIS_GOERLI_TESTNET: [
        ("0xfb1bffC9d739B8D520DaF37dF666da4C687191EA", 131845, "1.3.0+L2"),
        ("0x69f4D1788e39c87893C980c06EdF4b7f686e2938", 131846, "1.3.0"),
    ],
    EthereumNetwork.METIS_ANDROMEDA_MAINNET: [
        ("0xfb1bffC9d739B8D520DaF37dF666da4C687191EA", 61767, "1.3.0+L2"),
        ("0x69f4D1788e39c87893C980c06EdF4b7f686e2938", 61768, "1.3.0"),
    ],
    EthereumNetwork.SHYFT_MAINNET: [
        ("0x3E5c63644E683549055b9Be8653de26E0B4CD36E", 1000, "1.3.0+L2"),  # v1.3.0
    ],
    EthereumNetwork.SHYFT_TESTNET: [
        ("0x3E5c63644E683549055b9Be8653de26E0B4CD36E", 1984340, "1.3.0+L2"),  # v1.3.0
    ],
    EthereumNetwork.REI_NETWORK: [
        ("0x3E5c63644E683549055b9Be8653de26E0B4CD36E", 2388036, "1.3.0+L2"),
        ("0xd9Db270c1B5E3Bd161E8c8503c55cEABeE709552", 2388042, "1.3.0"),
    ],
    EthereumNetwork.METER_MAINNET: [
        ("0xfb1bffC9d739B8D520DaF37dF666da4C687191EA", 23863901, "1.3.0+L2")  # v1.3.0
    ],
    EthereumNetwork.METER_TESTNET: [
        ("0xfb1bffC9d739B8D520DaF37dF666da4C687191EA", 15035438, "1.3.0+L2")  # v1.3.0
    ],
    EthereumNetwork.EURUS_MAINNET: [
        ("0x3E5c63644E683549055b9Be8653de26E0B4CD36E", 7127163, "1.3.0+L2"),
        ("0xd9Db270c1B5E3Bd161E8c8503c55cEABeE709552", 7127166, "1.3.0"),
    ],
    EthereumNetwork.EURUS_TESTNET: [
        ("0x3E5c63644E683549055b9Be8653de26E0B4CD36E", 12845441, "1.3.0+L2"),
        ("0xd9Db270c1B5E3Bd161E8c8503c55cEABeE709552", 12845443, "1.3.0"),
    ],
    EthereumNetwork.VENIDIUM_MAINNET: [
        ("0x3E5c63644E683549055b9Be8653de26E0B4CD36E", 1127191, "1.3.0+L2"),
        ("0xd9Db270c1B5E3Bd161E8c8503c55cEABeE709552", 1127192, "1.3.0"),
    ],
    EthereumNetwork.VENIDIUM_TESTNET: [
        ("0x3E5c63644E683549055b9Be8653de26E0B4CD36E", 761243, "1.3.0+L2"),
        ("0xd9Db270c1B5E3Bd161E8c8503c55cEABeE709552", 761244, "1.3.0"),
    ],
    EthereumNetwork.GODWOKEN_TESTNET_V1: [
        ("0xfb1bffC9d739B8D520DaF37dF666da4C687191EA", 93204, "1.3.0+L2"),
        ("0x69f4D1788e39c87893C980c06EdF4b7f686e2938", 93168, "1.3.0"),
    ],
    EthereumNetwork.KLAYTN_TESTNET_BAOBAB: [
        ("0xfb1bffC9d739B8D520DaF37dF666da4C687191EA", 93821635, "1.3.0+L2"),
    ],
    EthereumNetwork.KLAYTN_MAINNET_CYPRESS: [
        ("0xfb1bffC9d739B8D520DaF37dF666da4C687191EA", 93507490, "1.3.0+L2"),
    ],
    EthereumNetwork.MILKOMEDA_A1_TESTNET: [
        ("0x3E5c63644E683549055b9Be8653de26E0B4CD36E", 796, "1.3.0+L2"),
        ("0xd9Db270c1B5E3Bd161E8c8503c55cEABeE709552", 797, "1.3.0"),
    ],
    EthereumNetwork.MILKOMEDA_A1_MAINNET: [
        ("0x3E5c63644E683549055b9Be8653de26E0B4CD36E", 6218, "1.3.0+L2"),
        ("0xd9Db270c1B5E3Bd161E8c8503c55cEABeE709552", 6042, "1.3.0"),
    ],
    EthereumNetwork.MILKOMEDA_C1_TESTNET: [
        ("0x3E5c63644E683549055b9Be8653de26E0B4CD36E", 5080339, "1.3.0+L2"),
        ("0xd9Db270c1B5E3Bd161E8c8503c55cEABeE709552", 5080357, "1.3.0"),
    ],
    EthereumNetwork.MILKOMEDA_C1_MAINNET: [
        ("0x3E5c63644E683549055b9Be8653de26E0B4CD36E", 4896727, "1.3.0+L2"),
        ("0xd9Db270c1B5E3Bd161E8c8503c55cEABeE709552", 4896733, "1.3.0"),
    ],
    EthereumNetwork.CRONOS_TESTNET: [
        ("0xfb1bffC9d739B8D520DaF37dF666da4C687191EA", 3290833, "1.3.0+L2"),
        ("0x69f4D1788e39c87893C980c06EdF4b7f686e2938", 3290835, "1.3.0"),
    ],
    EthereumNetwork.CRONOS_MAINNET: [
        ("0xfb1bffC9d739B8D520DaF37dF666da4C687191EA", 3002268, "1.3.0+L2"),
        ("0x69f4D1788e39c87893C980c06EdF4b7f686e2938", 3002760, "1.3.0"),
    ],
    EthereumNetwork.RABBIT_ANALOG_TESTNET_CHAIN: [
        ("0x3E5c63644E683549055b9Be8653de26E0B4CD36E", 1434229, "1.3.0+L2"),
        ("0xd9Db270c1B5E3Bd161E8c8503c55cEABeE709552", 1434230, "1.3.0"),
    ],
    EthereumNetwork.CLOUDWALK_TESTNET: [
        ("0x3E5c63644E683549055b9Be8653de26E0B4CD36E", 13743076, "1.3.0+L2"),
        ("0xd9Db270c1B5E3Bd161E8c8503c55cEABeE709552", 13743082, "1.3.0"),
    ],
    EthereumNetwork.KCC_MAINNET: [
        ("0x3E5c63644E683549055b9Be8653de26E0B4CD36E", 4860807, "1.3.0+L2"),
        ("0xd9Db270c1B5E3Bd161E8c8503c55cEABeE709552", 4860810, "1.3.0"),
    ],
    EthereumNetwork.KCC_TESTNET: [
        ("0x3E5c63644E683549055b9Be8653de26E0B4CD36E", 12147586, "1.3.0+L2"),
        ("0xd9Db270c1B5E3Bd161E8c8503c55cEABeE709552", 12147596, "1.3.0"),
    ],
    EthereumNetwork.PUBLICMINT_MAINNET: [
        ("0x3E5c63644E683549055b9Be8653de26E0B4CD36E", 19974991, "1.3.0+L2"),
        ("0xd9Db270c1B5E3Bd161E8c8503c55cEABeE709552", 19974993, "1.3.0"),
    ],
    EthereumNetwork.PUBLICMINT_TESTNET: [
        ("0x3E5c63644E683549055b9Be8653de26E0B4CD36E", 14062206, "1.3.0+L2"),
        ("0xd9Db270c1B5E3Bd161E8c8503c55cEABeE709552", 14062208, "1.3.0"),
    ],
    EthereumNetwork.XDC_APOTHEM_NETWORK: [
        ("0x3E5c63644E683549055b9Be8653de26E0B4CD36E", 42293309, "1.3.0+L2"),
        ("0xd9Db270c1B5E3Bd161E8c8503c55cEABeE709552", 42293315, "1.3.0"),
    ],
    EthereumNetwork.BASE: [
        ("0xfb1bffC9d739B8D520DaF37dF666da4C687191EA", 595207, "1.3.0+L2"),
        ("0x69f4D1788e39c87893C980c06EdF4b7f686e2938", 595211, "1.3.0"),
    ],
    EthereumNetwork.BASE_GOERLI_TESTNET: [
        ("0x29fcB43b46531BcA003ddC8FCB67FFE91900C762", 7330635, "1.4.1+L2"),
        ("0x41675C099F32341bf84BFc5382aF534df5C7461a", 7330643, "1.4.1"),
        ("0xfb1bffC9d739B8D520DaF37dF666da4C687191EA", 938848, "1.3.0+L2"),
        ("0x69f4D1788e39c87893C980c06EdF4b7f686e2938", 939064, "1.3.0"),
    ],
    EthereumNetwork.BASE_SEPOLIA_TESTNET: [
        ("0x3E5c63644E683549055b9Be8653de26E0B4CD36E", 3282054, "1.3.0+L2"),
        ("0xd9Db270c1B5E3Bd161E8c8503c55cEABeE709552", 3282056, "1.3.0"),
        ("0xfb1bffC9d739B8D520DaF37dF666da4C687191EA", 5125249, "1.3.0+L2"),
        ("0x69f4D1788e39c87893C980c06EdF4b7f686e2938", 5125256, "1.3.0"),
    ],
    EthereumNetwork.KAVA: [
        ("0x3E5c63644E683549055b9Be8653de26E0B4CD36E", 2116303, "1.3.0+L2"),
        ("0xd9Db270c1B5E3Bd161E8c8503c55cEABeE709552", 2116307, "1.3.0"),
    ],
    EthereumNetwork.CROSSBELL: [
        ("0x3E5c63644E683549055b9Be8653de26E0B4CD36E", 28314790, "1.3.0+L2"),
        ("0xd9Db270c1B5E3Bd161E8c8503c55cEABeE709552", 28314796, "1.3.0"),
    ],
    EthereumNetwork.IOTEX_NETWORK_MAINNET: [
        ("0xfb1bffC9d739B8D520DaF37dF666da4C687191EA", 22172521, "1.3.0+L2"),
        ("0x69f4D1788e39c87893C980c06EdF4b7f686e2938", 22172524, "1.3.0"),
    ],
    EthereumNetwork.HARMONY_MAINNET_SHARD_0: [
        ("0xfb1bffC9d739B8D520DaF37dF666da4C687191EA", 22502193, "1.3.0+L2"),
        ("0x69f4D1788e39c87893C980c06EdF4b7f686e2938", 22502199, "1.3.0"),
        ("0x3736aC8400751bf07c6A2E4db3F4f3D9D422abB2", 11526669, "1.2.0"),
    ],
    EthereumNetwork.HARMONY_TESTNET_SHARD_0: [
        ("0xfb1bffC9d739B8D520DaF37dF666da4C687191EA", 4824474, "1.3.0+L2"),
        ("0x69f4D1788e39c87893C980c06EdF4b7f686e2938", 4824480, "1.3.0"),
    ],
    EthereumNetwork.VELAS_EVM_MAINNET: [
        ("0xfb1bffC9d739B8D520DaF37dF666da4C687191EA", 27572492, "1.3.0+L2"),
        ("0x69f4D1788e39c87893C980c06EdF4b7f686e2938", 27572642, "1.3.0"),
    ],
    EthereumNetwork.WEMIX3_0_MAINNET: [
        ("0xfb1bffC9d739B8D520DaF37dF666da4C687191EA", 12651754, "1.3.0+L2"),
        ("0x69f4D1788e39c87893C980c06EdF4b7f686e2938", 12651757, "1.3.0"),
    ],
    EthereumNetwork.WEMIX3_0_TESTNET: [
        ("0xfb1bffC9d739B8D520DaF37dF666da4C687191EA", 20834033, "1.3.0+L2"),
        ("0x69f4D1788e39c87893C980c06EdF4b7f686e2938", 20834039, "1.3.0"),
    ],
    EthereumNetwork.EVMOS_TESTNET: [
        ("0x3E5c63644E683549055b9Be8653de26E0B4CD36E", 70652, "1.3.0+L2"),
        ("0xd9Db270c1B5E3Bd161E8c8503c55cEABeE709552", 70654, "1.3.0"),
    ],
    EthereumNetwork.EVMOS: [
        ("0x3E5c63644E683549055b9Be8653de26E0B4CD36E", 158463, "1.3.0+L2"),
        ("0xd9Db270c1B5E3Bd161E8c8503c55cEABeE709552", 158486, "1.3.0"),
    ],
    EthereumNetwork.MAP_MAINNET: [
        ("0x3E5c63644E683549055b9Be8653de26E0B4CD36E", 5190553, "1.3.0+L2"),
        ("0xd9Db270c1B5E3Bd161E8c8503c55cEABeE709552", 5190556, "1.3.0"),
    ],
    EthereumNetwork.MAP_MAKALU: [
        ("0x3E5c63644E683549055b9Be8653de26E0B4CD36E", 2987582, "1.3.0+L2"),
        ("0xd9Db270c1B5E3Bd161E8c8503c55cEABeE709552", 2987584, "1.3.0"),
    ],
    EthereumNetwork.ETHEREUM_CLASSIC: [
        ("0xfb1bffC9d739B8D520DaF37dF666da4C687191EA", 15904944, "1.3.0+L2"),
        ("0x69f4D1788e39c87893C980c06EdF4b7f686e2938", 15904946, "1.3.0"),
    ],
    EthereumNetwork.MORDOR_TESTNET: [
        ("0xfb1bffC9d739B8D520DaF37dF666da4C687191EA", 6333171, "1.3.0+L2"),
        ("0x69f4D1788e39c87893C980c06EdF4b7f686e2938", 6333172, "1.3.0"),
    ],
    EthereumNetwork.SEPOLIA: [
        ("0x29fcB43b46531BcA003ddC8FCB67FFE91900C762", 3921532, "1.4.1+L2"),
        ("0x41675C099F32341bf84BFc5382aF534df5C7461a", 3921533, "1.4.1"),
        (
            "0x3E5c63644E683549055b9Be8653de26E0B4CD36E",
            2086878,
            "1.3.0+L2",
        ),  # Default singleton address
        (
            "0xfb1bffC9d739B8D520DaF37dF666da4C687191EA",
            2087039,
            "1.3.0+L2",
        ),  # Safe singleton address
        (
            "0xd9Db270c1B5E3Bd161E8c8503c55cEABeE709552",
            2086880,
            "1.3.0",
        ),  # Default singleton address
        (
            "0x69f4D1788e39c87893C980c06EdF4b7f686e2938",
            2087040,
            "1.3.0",
        ),  # Safe singleton address
    ],
    EthereumNetwork.TENET_TESTNET: [
        ("0xfb1bffC9d739B8D520DaF37dF666da4C687191EA", 885391, "1.3.0+L2"),
        ("0x69f4D1788e39c87893C980c06EdF4b7f686e2938", 885392, "1.3.0"),
    ],
    EthereumNetwork.TENET: [
        ("0xfb1bffC9d739B8D520DaF37dF666da4C687191EA", 727470, "1.3.0+L2"),
        ("0x69f4D1788e39c87893C980c06EdF4b7f686e2938", 727472, "1.3.0"),
    ],
    EthereumNetwork.LINEA_TESTNET: [
        ("0x3E5c63644E683549055b9Be8653de26E0B4CD36E", 363132, "1.3.0+L2"),
        ("0xd9Db270c1B5E3Bd161E8c8503c55cEABeE709552", 363135, "1.3.0"),
    ],
    EthereumNetwork.ASTAR: [
        ("0x3E5c63644E683549055b9Be8653de26E0B4CD36E", 1106426, "1.3.0+L2"),
        ("0xd9Db270c1B5E3Bd161E8c8503c55cEABeE709552", 1106429, "1.3.0"),
    ],
    EthereumNetwork.SHIDEN: [
        ("0x3E5c63644E683549055b9Be8653de26E0B4CD36E", 1634935, "1.3.0+L2"),
        ("0xd9Db270c1B5E3Bd161E8c8503c55cEABeE709552", 1634935, "1.3.0"),
    ],
    EthereumNetwork.DARWINIA_NETWORK: [
        (
            "0xfb1bffC9d739B8D520DaF37dF666da4C687191EA",
            491175,
            "1.3.0+L2",
        )
    ],
    EthereumNetwork.CRAB_NETWORK: [
        (
            "0xfb1bffC9d739B8D520DaF37dF666da4C687191EA",
            739900,
            "1.3.0+L2",
        )
    ],
    EthereumNetwork.ZORA: [
        ("0x3E5c63644E683549055b9Be8653de26E0B4CD36E", 11932, "1.3.0+L2"),
        ("0xd9Db270c1B5E3Bd161E8c8503c55cEABeE709552", 11934, "1.3.0"),
    ],
    EthereumNetwork.ZKSYNC_MAINNET: [
        ("0x1727c2c531cf966f902E5927b98490fDFb3b2b70", 7259224, "1.3.0+L2"),
        ("0xB00ce5CCcdEf57e539ddcEd01DF43a13855d9910", 7259230, "1.3.0"),
    ],
    EthereumNetwork.MANTLE_TESTNET: [
        ("0xfb1bffC9d739B8D520DaF37dF666da4C687191EA", 4404246, "1.3.0+L2"),
        ("0x69f4D1788e39c87893C980c06EdF4b7f686e2938", 4404284, "1.3.0"),
    ],
    EthereumNetwork.MANTLE: [
        ("0xfb1bffC9d739B8D520DaF37dF666da4C687191EA", 1511, "1.3.0+L2"),
        ("0x69f4D1788e39c87893C980c06EdF4b7f686e2938", 1512, "1.3.0"),
    ],
    EthereumNetwork.CASCADIA_TESTNET: [
        ("0xfb1bffC9d739B8D520DaF37dF666da4C687191EA", 1408599, "1.3.0+L2"),
        ("0x69f4D1788e39c87893C980c06EdF4b7f686e2938", 1408613, "1.3.0"),
    ],
    EthereumNetwork.OASIS_SAPPHIRE: [
        ("0xfb1bffC9d739B8D520DaF37dF666da4C687191EA", 325640, "1.3.0+L2"),
        ("0x69f4D1788e39c87893C980c06EdF4b7f686e2938", 325643, "1.3.0"),
    ],
    EthereumNetwork.OASIS_SAPPHIRE_TESTNET: [
        ("0xfb1bffC9d739B8D520DaF37dF666da4C687191EA", 1378154, "1.3.0+L2"),
        ("0x69f4D1788e39c87893C980c06EdF4b7f686e2938", 1378155, "1.3.0"),
    ],
    EthereumNetwork.EDGEWARE_EDGEEVM_MAINNET: [
        ("0x3E5c63644E683549055b9Be8653de26E0B4CD36E", 18176819, "1.3.0+L2"),
        ("0xd9Db270c1B5E3Bd161E8c8503c55cEABeE709552", 18176820, "1.3.0"),
    ],
    EthereumNetwork.LINEA: [
        ("0x3E5c63644E683549055b9Be8653de26E0B4CD36E", 17, "1.3.0+L2"),
        ("0xd9Db270c1B5E3Bd161E8c8503c55cEABeE709552", 18, "1.3.0"),
    ],
    EthereumNetwork.NEON_EVM_DEVNET: [
        ("0xfb1bffC9d739B8D520DaF37dF666da4C687191EA", 205147021, "1.3.0+L2"),
        ("0x69f4D1788e39c87893C980c06EdF4b7f686e2938", 205147000, "1.3.0"),
    ],
    EthereumNetwork.NEON_EVM_MAINNET: [
        ("0xfb1bffC9d739B8D520DaF37dF666da4C687191EA", 203994162, "1.3.0+L2"),
        ("0x69f4D1788e39c87893C980c06EdF4b7f686e2938", 203994202, "1.3.0"),
    ],
    EthereumNetwork.SCROLL_SEPOLIA_TESTNET: [
        ("0x3E5c63644E683549055b9Be8653de26E0B4CD36E", 6261, "1.3.0+L2"),
        ("0xd9Db270c1B5E3Bd161E8c8503c55cEABeE709552", 6262, "1.3.0"),
    ],
    EthereumNetwork.FANTOM_OPERA: [
        ("0xfb1bffC9d739B8D520DaF37dF666da4C687191EA", 38810826, "1.3.0+L2"),
        ("0xd9Db270c1B5E3Bd161E8c8503c55cEABeE709552", 21817262, "1.3.0"),
        ("0x3E5c63644E683549055b9Be8653de26E0B4CD36E", 4580000, "1.3.0+L2"),
    ],
    EthereumNetwork.FANTOM_TESTNET: [
        ("0xd9Db270c1B5E3Bd161E8c8503c55cEABeE709552", 4627348, "1.3.0"),
        ("0x5696Ae62C36aF747966522C401FbD57492451f19", 4627348, "1.3.0"),
    ],
    EthereumNetwork.ROOTSTOCK_MAINNET: [
        ("0x3E5c63644E683549055b9Be8653de26E0B4CD36E", 3891238, "1.3.0+L2"),
        ("0xd9Db270c1B5E3Bd161E8c8503c55cEABeE709552", 3891240, "1.3.0"),
    ],
    EthereumNetwork.ROOTSTOCK_TESTNET: [
        ("0x3E5c63644E683549055b9Be8653de26E0B4CD36E", 2362236, "1.3.0+L2"),
        ("0xd9Db270c1B5E3Bd161E8c8503c55cEABeE709552", 2362238, "1.3.0"),
    ],
    EthereumNetwork.JAPAN_OPEN_CHAIN_MAINNET: [
        ("0xfb1bffC9d739B8D520DaF37dF666da4C687191EA", 7709133, "1.3.0+L2"),
        ("0x69f4D1788e39c87893C980c06EdF4b7f686e2938", 7709135, "1.3.0"),
    ],
    EthereumNetwork.JAPAN_OPEN_CHAIN_TESTNET: [
        ("0xfb1bffC9d739B8D520DaF37dF666da4C687191EA", 1315570, "1.3.0+L2"),
        ("0x69f4D1788e39c87893C980c06EdF4b7f686e2938", 1315572, "1.3.0"),
    ],
    EthereumNetwork.ZETACHAIN_ATHENS_3_TESTNET: [
        ("0xfb1bffC9d739B8D520DaF37dF666da4C687191EA", 1962980, "1.3.0+L2"),
        ("0x69f4D1788e39c87893C980c06EdF4b7f686e2938", 1962981, "1.3.0"),
    ],
    EthereumNetwork.SCROLL: [
        ("0x3E5c63644E683549055b9Be8653de26E0B4CD36E", 187, "1.3.0+L2"),
        ("0xd9Db270c1B5E3Bd161E8c8503c55cEABeE709552", 189, "1.3.0"),
    ],
    EthereumNetwork.TELOS_EVM_MAINNET: [
        ("0x3E5c63644E683549055b9Be8653de26E0B4CD36E", 237435759, "1.3.0+L2"),
        ("0xd9Db270c1B5E3Bd161E8c8503c55cEABeE709552", 237435774, "1.3.0"),
    ],
    EthereumNetwork.TELOS_EVM_TESTNET: [
        ("0x3E5c63644E683549055b9Be8653de26E0B4CD36E", 194005796, "1.3.0+L2"),
        ("0xd9Db270c1B5E3Bd161E8c8503c55cEABeE709552", 194005824, "1.3.0"),
    ],
    EthereumNetwork.PGN_PUBLIC_GOODS_NETWORK: [
        ("0x3E5c63644E683549055b9Be8653de26E0B4CD36E", 344345, "1.3.0+L2"),
        ("0xd9Db270c1B5E3Bd161E8c8503c55cEABeE709552", 344348, "1.3.0"),
    ],
    EthereumNetwork.SEPOLIA_PGN_PUBLIC_GOODS_NETWORK: [
        ("0x3E5c63644E683549055b9Be8653de26E0B4CD36E", 1774114, "1.3.0+L2"),
        ("0xd9Db270c1B5E3Bd161E8c8503c55cEABeE709552", 1774116, "1.3.0"),
    ],
    EthereumNetwork.ARTHERA_TESTNET: [
        ("0x29fcB43b46531BcA003ddC8FCB67FFE91900C762", 4186405, "1.4.1+L2"),
        ("0x41675C099F32341bf84BFc5382aF534df5C7461a", 4186415, "1.4.1"),
        ("0xfb1bffC9d739B8D520DaF37dF666da4C687191EA", 119967, "1.3.0+L2"),
        ("0x69f4D1788e39c87893C980c06EdF4b7f686e2938", 119968, "1.3.0"),
    ],
    EthereumNetwork.MANTA_PACIFIC_MAINNET: [
        ("0x3E5c63644E683549055b9Be8653de26E0B4CD36E", 338471, "1.3.0+L2"),
        ("0xd9Db270c1B5E3Bd161E8c8503c55cEABeE709552", 338472, "1.3.0"),
    ],
    EthereumNetwork.KROMA: [
        ("0xfb1bffC9d739B8D520DaF37dF666da4C687191EA", 5281960, "1.3.0+L2"),
        ("0x69f4D1788e39c87893C980c06EdF4b7f686e2938", 5281965, "1.3.0"),
    ],
    EthereumNetwork.KROMA_SEPOLIA: [
        ("0xfb1bffC9d739B8D520DaF37dF666da4C687191EA", 7992402, "1.3.0+L2"),
        ("0x69f4D1788e39c87893C980c06EdF4b7f686e2938", 7992408, "1.3.0"),
    ],
    EthereumNetwork.HAQQ_NETWORK: [
        ("0x29fcB43b46531BcA003ddC8FCB67FFE91900C762", 9054796, "1.4.1+L2"),
        ("0x41675C099F32341bf84BFc5382aF534df5C7461a", 9054798, "1.4.1"),
        ("0x3E5c63644E683549055b9Be8653de26E0B4CD36E", 422246, "1.3.0+L2"),
        ("0xd9Db270c1B5E3Bd161E8c8503c55cEABeE709552", 422357, "1.3.0"),
    ],
    EthereumNetwork.HAQQ_CHAIN_TESTNET: [
        ("0x29fcB43b46531BcA003ddC8FCB67FFE91900C762", 7031878, "1.4.1+L2"),
        ("0x41675C099F32341bf84BFc5382aF534df5C7461a", 7031879, "1.4.1"),
        ("0xfb1bffC9d739B8D520DaF37dF666da4C687191EA", 1514959, "1.3.0+L2"),
        ("0x69f4D1788e39c87893C980c06EdF4b7f686e2938", 1514966, "1.3.0"),
    ],
    EthereumNetwork.MODE: [
        ("0x3E5c63644E683549055b9Be8653de26E0B4CD36E", 2610515, "1.3.0+L2"),
        ("0xd9Db270c1B5E3Bd161E8c8503c55cEABeE709552", 2610520, "1.3.0"),
    ],
<<<<<<< HEAD
    EthereumNetwork.BERACHAIN_ARTIO: [
        ("0x3E5c63644E683549055b9Be8653de26E0B4CD36E", 379846, "1.3.0+L2"),
        ("0xd9Db270c1B5E3Bd161E8c8503c55cEABeE709552", 380093, "1.3.0"),
=======
    EthereumNetwork.UNREAL_TESTNET: [
        ("0x3E5c63644E683549055b9Be8653de26E0B4CD36E", 742, "1.3.0+L2"),
        ("0xd9Db270c1B5E3Bd161E8c8503c55cEABeE709552", 743, "1.3.0"),
>>>>>>> bfcf31b6
    ],
}

PROXY_FACTORIES: Dict[EthereumNetwork, List[Tuple[str, int]]] = {
    EthereumNetwork.MAINNET: [
        ("0x4e1DCf7AD4e460CfD30791CCC4F9c8a4f820ec67", 17440707),  # v1.4.1
        (
            "0xC22834581EbC8527d974F8a1c97E1bEA4EF910BC",
            14981216,
        ),  # v1.3.0 safe singleton address
        (
            "0xa6B71E26C5e0845f74c812102Ca7114b6a896AB2",
            12504126,
        ),  # v1.3.0 default singleton address
        ("0x76E2cFc1F5Fa8F6a5b3fC4c8F4788F0116861F9B", 9084508),  # v1.1.1
        ("0x50e55Af101C777bA7A1d560a774A82eF002ced9F", 8915731),  # v1.1.0
        ("0x12302fE9c02ff50939BaAaaf415fc226C078613C", 7450116),  # v1.0.0
    ],
    EthereumNetwork.RINKEBY: [
        ("0xa6B71E26C5e0845f74c812102Ca7114b6a896AB2", 8493997),  # v1.3.0
        ("0x76E2cFc1F5Fa8F6a5b3fC4c8F4788F0116861F9B", 5590757),
        ("0x50e55Af101C777bA7A1d560a774A82eF002ced9F", 5423494),
        ("0x12302fE9c02ff50939BaAaaf415fc226C078613C", 4110083),
    ],
    EthereumNetwork.GOERLI: [
        ("0x4e1DCf7AD4e460CfD30791CCC4F9c8a4f820ec67", 8681525),  # v1.4.1
        (
            "0xC22834581EbC8527d974F8a1c97E1bEA4EF910BC",
            6900531,
        ),  # v1.3.0 safe singleton address
        (
            "0xa6B71E26C5e0845f74c812102Ca7114b6a896AB2",
            4695402,
        ),  # v1.3.0 default singleton address
        ("0x76E2cFc1F5Fa8F6a5b3fC4c8F4788F0116861F9B", 1798666),
        ("0x50e55Af101C777bA7A1d560a774A82eF002ced9F", 1631491),
        ("0x12302fE9c02ff50939BaAaaf415fc226C078613C", 312509),
    ],
    EthereumNetwork.GNOSIS: [
        ("0x4e1DCf7AD4e460CfD30791CCC4F9c8a4f820ec67", 27419153),  # v1.4.1
        (
            "0xC22834581EbC8527d974F8a1c97E1bEA4EF910BC",
            27679953,
        ),  # v1.3.0 safe singleton address
        (
            "0xa6B71E26C5e0845f74c812102Ca7114b6a896AB2",
            16236878,
        ),  # v1.3.0 default singleton address
        ("0x76E2cFc1F5Fa8F6a5b3fC4c8F4788F0116861F9B", 10045327),  # v1.1.1
        ("0x12302fE9c02ff50939BaAaaf415fc226C078613C", 17677119),  # v1.0.0
    ],
    EthereumNetwork.ENERGY_WEB_CHAIN: [
        ("0xa6B71E26C5e0845f74c812102Ca7114b6a896AB2", 12028652),  # v1.3.0
        ("0x76E2cFc1F5Fa8F6a5b3fC4c8F4788F0116861F9B", 6399239),
    ],
    EthereumNetwork.ENERGY_WEB_VOLTA_TESTNET: [
        # ('0xa6B71E26C5e0845f74c812102Ca7114b6a896AB2', 0),  # v1.3.0
        ("0x76E2cFc1F5Fa8F6a5b3fC4c8F4788F0116861F9B", 6876681),
    ],
    EthereumNetwork.POLYGON: [
        ("0x4e1DCf7AD4e460CfD30791CCC4F9c8a4f820ec67", 40683009),  # v1.4.1
        (
            "0xC22834581EbC8527d974F8a1c97E1bEA4EF910BC",
            34504003,
        ),  # v1.3.0 safe singleton address
        (
            "0xa6B71E26C5e0845f74c812102Ca7114b6a896AB2",
            14306478,
        ),  # v1.3.0 default singleton address
    ],
    EthereumNetwork.MUMBAI: [
        ("0xa6B71E26C5e0845f74c812102Ca7114b6a896AB2", 13736914),  # v1.3.0
    ],
    EthereumNetwork.POLYGON_ZKEVM: [
        (
            "0xC22834581EbC8527d974F8a1c97E1bEA4EF910BC",
            4460053,
        ),  # v1.3.0 safe singleton address
        (
            "0xa6B71E26C5e0845f74c812102Ca7114b6a896AB2",
            79000,
        ),  # v1.3.0 default singleton address
    ],
    EthereumNetwork.ARBITRUM_ONE: [
        (
            "0xC22834581EbC8527d974F8a1c97E1bEA4EF910BC",
            88610602,
        ),  # v1.3.0 safe singleton address
        (
            "0xa6B71E26C5e0845f74c812102Ca7114b6a896AB2",
            1140,
        ),  # v1.3.0 default singleton address
    ],
    EthereumNetwork.ARBITRUM_NOVA: [
        ("0xa6B71E26C5e0845f74c812102Ca7114b6a896AB2", 419),  # v1.3.0
    ],
    EthereumNetwork.ARBITRUM_RINKEBY: [
        ("0xa6B71E26C5e0845f74c812102Ca7114b6a896AB2", 57070),  # v1.3.0
    ],
    EthereumNetwork.ARBITRUM_GOERLI: [
        ("0xa6B71E26C5e0845f74c812102Ca7114b6a896AB2", 11538),  # v1.3.0
    ],
    EthereumNetwork.ARBITRUM_SEPOLIA: [
        ("0xa6B71E26C5e0845f74c812102Ca7114b6a896AB2", 147),  # v1.3.0
    ],
    EthereumNetwork.BNB_SMART_CHAIN_MAINNET: [
        ("0x4e1DCf7AD4e460CfD30791CCC4F9c8a4f820ec67", 28092030),  # v1.4.1
        (
            "0xC22834581EbC8527d974F8a1c97E1bEA4EF910BC",
            28059981,
        ),  # v1.3.0 safe singleton address
        (
            "0xa6B71E26C5e0845f74c812102Ca7114b6a896AB2",
            8485873,
        ),  # v1.3.0 default singleton address
    ],
    EthereumNetwork.CELO_MAINNET: [
        ("0xC22834581EbC8527d974F8a1c97E1bEA4EF910BC", 8944342),  # v1.3.0
    ],
    EthereumNetwork.AVALANCHE_C_CHAIN: [
        (
            "0xa6B71E26C5e0845f74c812102Ca7114b6a896AB2",
            14_747_108,
        ),  # v1.3.0 default singleton address
        (
            "0xC22834581EbC8527d974F8a1c97E1bEA4EF910BC",
            4_949_487,
        ),  # v1.3.0 safe singleton address
    ],
    EthereumNetwork.MOONBEAM: [
        ("0xa6B71E26C5e0845f74c812102Ca7114b6a896AB2", 172078),  # v1.3.0
    ],
    EthereumNetwork.MOONRIVER: [
        ("0xa6B71E26C5e0845f74c812102Ca7114b6a896AB2", 707_721),  # v1.3.0
    ],
    EthereumNetwork.MOONBASE_ALPHA: [
        ("0xa6B71E26C5e0845f74c812102Ca7114b6a896AB2", 939_239),  # v1.3.0
    ],
    EthereumNetwork.FUSE_MAINNET: [
        ("0xa6B71E26C5e0845f74c812102Ca7114b6a896AB2", 12_725_072),  # v1.3.0
    ],
    EthereumNetwork.FUSE_SPARKNET: [
        ("0xa6B71E26C5e0845f74c812102Ca7114b6a896AB2", 1_010_506),  # v1.3.0
    ],
    EthereumNetwork.POLIS_MAINNET: [
        ("0xa6B71E26C5e0845f74c812102Ca7114b6a896AB2", 1266),  # v1.3.0
    ],
    EthereumNetwork.OPTIMISM: [
        (
            "0xa6B71E26C5e0845f74c812102Ca7114b6a896AB2",
            3936933,
        ),  # v1.3.0 default singleton address
        (
            "0xC22834581EbC8527d974F8a1c97E1bEA4EF910BC",
            173709,
        ),  # v1.3.0 safe singleton address
    ],
    EthereumNetwork.BOBA_BNB_MAINNET: [
        ("0xC22834581EbC8527d974F8a1c97E1bEA4EF910BC", 22831),  # v1.3.0
    ],
    EthereumNetwork.BOBA_AVAX: [
        ("0xC22834581EbC8527d974F8a1c97E1bEA4EF910BC", 55739),  # v1.3.0
    ],
    EthereumNetwork.BOBA_NETWORK: [
        ("0xC22834581EbC8527d974F8a1c97E1bEA4EF910BC", 170895),  # v1.3.0
    ],
    EthereumNetwork.AURORA_MAINNET: [
        ("0xa6B71E26C5e0845f74c812102Ca7114b6a896AB2", 52494580),  # v1.3.0
    ],
    EthereumNetwork.METIS_STARDUST_TESTNET: [
        ("0xC22834581EbC8527d974F8a1c97E1bEA4EF910BC", 56117),  # v1.3.0
    ],
    EthereumNetwork.METIS_GOERLI_TESTNET: [
        ("0xC22834581EbC8527d974F8a1c97E1bEA4EF910BC", 131842),  # v1.3.0
    ],
    EthereumNetwork.METIS_ANDROMEDA_MAINNET: [
        ("0xC22834581EbC8527d974F8a1c97E1bEA4EF910BC", 61758),  # v1.3.0
    ],
    EthereumNetwork.SHYFT_MAINNET: [
        ("0xa6B71E26C5e0845f74c812102Ca7114b6a896AB2", 2000),  # v1.3.0
    ],
    EthereumNetwork.SHYFT_TESTNET: [
        ("0xa6B71E26C5e0845f74c812102Ca7114b6a896AB2", 1984340),  # v1.3.0
    ],
    EthereumNetwork.REI_NETWORK: [
        ("0xa6B71E26C5e0845f74c812102Ca7114b6a896AB2", 2387999),  # v1.3.0
    ],
    EthereumNetwork.METER_MAINNET: [
        ("0xC22834581EbC8527d974F8a1c97E1bEA4EF910BC", 23863720),  # v1.3.0
    ],
    EthereumNetwork.METER_TESTNET: [
        ("0xC22834581EbC8527d974F8a1c97E1bEA4EF910BC", 15035363),  # v1.3.0
    ],
    EthereumNetwork.EURUS_MAINNET: [
        ("0xa6B71E26C5e0845f74c812102Ca7114b6a896AB2", 7127155),  # v1.3.0
    ],
    EthereumNetwork.EURUS_TESTNET: [
        ("0xa6B71E26C5e0845f74c812102Ca7114b6a896AB2", 12845425),  # v1.3.0
    ],
    EthereumNetwork.VENIDIUM_MAINNET: [
        ("0xa6B71E26C5e0845f74c812102Ca7114b6a896AB2", 1127130),  # v1.3.0
    ],
    EthereumNetwork.VENIDIUM_TESTNET: [
        ("0xa6B71E26C5e0845f74c812102Ca7114b6a896AB2", 761231),  # v1.3.0
    ],
    EthereumNetwork.GODWOKEN_TESTNET_V1: [
        ("0xC22834581EbC8527d974F8a1c97E1bEA4EF910BC", 93108),  # v1.3.0
    ],
    EthereumNetwork.KLAYTN_TESTNET_BAOBAB: [
        ("0xC22834581EbC8527d974F8a1c97E1bEA4EF910BC", 93821613),  # v1.3.0
    ],
    EthereumNetwork.KLAYTN_MAINNET_CYPRESS: [
        ("0xC22834581EbC8527d974F8a1c97E1bEA4EF910BC", 93506870),  # v1.3.0
    ],
    EthereumNetwork.MILKOMEDA_A1_TESTNET: [
        ("0xa6B71E26C5e0845f74c812102Ca7114b6a896AB2", 789),  # v1.3.0
    ],
    EthereumNetwork.MILKOMEDA_A1_MAINNET: [
        ("0xa6B71E26C5e0845f74c812102Ca7114b6a896AB2", 6218),  # v1.3.0
    ],
    EthereumNetwork.MILKOMEDA_C1_TESTNET: [
        ("0xa6B71E26C5e0845f74c812102Ca7114b6a896AB2", 5080303),  # v1.3.0
    ],
    EthereumNetwork.MILKOMEDA_C1_MAINNET: [
        ("0xa6B71E26C5e0845f74c812102Ca7114b6a896AB2", 4896699),  # v1.3.0
    ],
    EthereumNetwork.CRONOS_TESTNET: [
        ("0xC22834581EbC8527d974F8a1c97E1bEA4EF910BC", 3290819),  # v1.3.0
    ],
    EthereumNetwork.CRONOS_MAINNET: [
        ("0xC22834581EbC8527d974F8a1c97E1bEA4EF910BC", 2958469),  # v1.3.0
    ],
    EthereumNetwork.RABBIT_ANALOG_TESTNET_CHAIN: [
        ("0xa6B71E26C5e0845f74c812102Ca7114b6a896AB2", 1434222),  # v1.3.0
    ],
    EthereumNetwork.CLOUDWALK_TESTNET: [
        ("0xa6B71E26C5e0845f74c812102Ca7114b6a896AB2", 13743040),  # v1.3.0
    ],
    EthereumNetwork.KCC_MAINNET: [
        ("0xa6B71E26C5e0845f74c812102Ca7114b6a896AB2", 4860798),  # v1.3.0
    ],
    EthereumNetwork.KCC_TESTNET: [
        ("0xa6B71E26C5e0845f74c812102Ca7114b6a896AB2", 12147567),  # v1.3.0
    ],
    EthereumNetwork.PUBLICMINT_MAINNET: [
        ("0xa6B71E26C5e0845f74c812102Ca7114b6a896AB2", 19974979),  # v1.3.0
    ],
    EthereumNetwork.PUBLICMINT_TESTNET: [
        ("0xa6B71E26C5e0845f74c812102Ca7114b6a896AB2", 14062193),  # v1.3.0
    ],
    EthereumNetwork.XDC_APOTHEM_NETWORK: [
        ("0xa6B71E26C5e0845f74c812102Ca7114b6a896AB2", 42293264),  # v1.3.0
    ],
    EthereumNetwork.BASE: [
        ("0xC22834581EbC8527d974F8a1c97E1bEA4EF910BC", 595181),  # v1.3.0
    ],
    EthereumNetwork.BASE_GOERLI_TESTNET: [
        ("0x4e1DCf7AD4e460CfD30791CCC4F9c8a4f820ec67", 7330598),  # v1.4.1
        ("0xC22834581EbC8527d974F8a1c97E1bEA4EF910BC", 938696),  # v1.3.0
    ],
    EthereumNetwork.BASE_SEPOLIA_TESTNET: [
        ("0xa6B71E26C5e0845f74c812102Ca7114b6a896AB2", 3282032),  # v1.3.0
        ("0xC22834581EbC8527d974F8a1c97E1bEA4EF910BC", 5125191),  # v1.3.0
    ],
    EthereumNetwork.KAVA: [
        ("0xa6B71E26C5e0845f74c812102Ca7114b6a896AB2", 2116356),  # v1.3.0
    ],
    EthereumNetwork.CROSSBELL: [
        ("0xa6B71E26C5e0845f74c812102Ca7114b6a896AB2", 28314747),  # v1.3.0
    ],
    EthereumNetwork.IOTEX_NETWORK_MAINNET: [
        ("0xC22834581EbC8527d974F8a1c97E1bEA4EF910BC", 22172504),  # v1.3.0
    ],
    EthereumNetwork.HARMONY_MAINNET_SHARD_0: [
        ("0xC22834581EbC8527d974F8a1c97E1bEA4EF910BC", 22502012),  # v1.3.0
        ("0x4f9b1dEf3a0f6747bF8C870a27D3DeCdf029100e", 11526678),
    ],
    EthereumNetwork.HARMONY_TESTNET_SHARD_0: [
        ("0xC22834581EbC8527d974F8a1c97E1bEA4EF910BC", 4824437),  # v1.3.0
    ],
    EthereumNetwork.VELAS_EVM_MAINNET: [
        ("0xC22834581EbC8527d974F8a1c97E1bEA4EF910BC", 27571962),  # v1.3.0
    ],
    EthereumNetwork.WEMIX3_0_MAINNET: [
        ("0xC22834581EbC8527d974F8a1c97E1bEA4EF910BC", 12651730),  # v1.3.0
    ],
    EthereumNetwork.WEMIX3_0_TESTNET: [
        ("0xC22834581EbC8527d974F8a1c97E1bEA4EF910BC", 20833988),  # v1.3.0
    ],
    EthereumNetwork.EVMOS_TESTNET: [
        ("0xa6B71E26C5e0845f74c812102Ca7114b6a896AB2", 70637),  # v1.3.0
    ],
    EthereumNetwork.EVMOS: [
        ("0xa6B71E26C5e0845f74c812102Ca7114b6a896AB2", 146858),  # v1.3.0
    ],
    EthereumNetwork.MAP_MAINNET: [
        ("0xa6B71E26C5e0845f74c812102Ca7114b6a896AB2", 5190546),  # v1.3.0
    ],
    EthereumNetwork.MAP_MAKALU: [
        ("0xa6B71E26C5e0845f74c812102Ca7114b6a896AB2", 2987578),  # v1.3.0
    ],
    EthereumNetwork.ETHEREUM_CLASSIC: [
        ("0x69f4D1788e39c87893C980c06EdF4b7f686e2938", 15904946),  # v1.3.0
    ],
    EthereumNetwork.MORDOR_TESTNET: [
        ("0x69f4D1788e39c87893C980c06EdF4b7f686e2938", 6333172),  # v1.3.0
    ],
    EthereumNetwork.SEPOLIA: [
        ("0x4e1DCf7AD4e460CfD30791CCC4F9c8a4f820ec67", 3312223),  # v1.4.1
        (
            "0xC22834581EbC8527d974F8a1c97E1bEA4EF910BC",
            2087031,
        ),  # v1.3.0  Safe singleton address
        (
            "0xa6B71E26C5e0845f74c812102Ca7114b6a896AB2",
            2086864,
        ),  # v1.3.0  Default singleton address
    ],
    EthereumNetwork.TENET_TESTNET: [
        ("0xC22834581EbC8527d974F8a1c97E1bEA4EF910BC", 885379),  # v1.3.0
    ],
    EthereumNetwork.TENET: [
        ("0xC22834581EbC8527d974F8a1c97E1bEA4EF910BC", 727457),  # v1.3.0
    ],
    EthereumNetwork.LINEA_TESTNET: [
        ("0xa6B71E26C5e0845f74c812102Ca7114b6a896AB2", 363118),  # v1.3.0
    ],
    EthereumNetwork.ASTAR: [
        ("0xa6B71E26C5e0845f74c812102Ca7114b6a896AB2", 1106417),  # v1.3.0
    ],
    EthereumNetwork.SHIDEN: [
        ("0xa6B71E26C5e0845f74c812102Ca7114b6a896AB2", 1634935),  # v1.3.0
    ],
    EthereumNetwork.DARWINIA_NETWORK: [
        (
            "0xC22834581EbC8527d974F8a1c97E1bEA4EF910BC",
            491157,
        )
    ],
    EthereumNetwork.CRAB_NETWORK: [
        (
            "0xC22834581EbC8527d974F8a1c97E1bEA4EF910BC",
            739882,
        )
    ],
    EthereumNetwork.ZORA: [
        ("0xa6B71E26C5e0845f74c812102Ca7114b6a896AB2", 11914),  # v1.3.0
    ],
    EthereumNetwork.ZKSYNC_MAINNET: [
        ("0xDAec33641865E4651fB43181C6DB6f7232Ee91c2", 7259190),  # v1.3.0
    ],
    EthereumNetwork.MANTLE_TESTNET: [
        ("0xC22834581EbC8527d974F8a1c97E1bEA4EF910BC", 4404053),  # v1.3.0
    ],
    EthereumNetwork.MANTLE: [
        ("0xC22834581EbC8527d974F8a1c97E1bEA4EF910BC", 1504),  # v1.3.0
    ],
    EthereumNetwork.CASCADIA_TESTNET: [
        ("0xC22834581EbC8527d974F8a1c97E1bEA4EF910BC", 1408580),  # v1.3.0
    ],
    EthereumNetwork.OASIS_SAPPHIRE_TESTNET: [
        ("0xC22834581EbC8527d974F8a1c97E1bEA4EF910BC", 1378137),  # v1.3.0
    ],
    EthereumNetwork.OASIS_SAPPHIRE: [
        ("0xC22834581EbC8527d974F8a1c97E1bEA4EF910BC", 325632),  # v1.3.0
    ],
    EthereumNetwork.EDGEWARE_EDGEEVM_MAINNET: [
        ("0xa6B71E26C5e0845f74c812102Ca7114b6a896AB2", 18176812),  # v1.3.0
    ],
    EthereumNetwork.LINEA: [
        ("0xa6B71E26C5e0845f74c812102Ca7114b6a896AB2", 10),  # v1.3.0
    ],
    EthereumNetwork.NEON_EVM_DEVNET: [
        ("0xC22834581EbC8527d974F8a1c97E1bEA4EF910BC", 205146874),  # v1.3.0
    ],
    EthereumNetwork.NEON_EVM_MAINNET: [
        ("0xC22834581EbC8527d974F8a1c97E1bEA4EF910BC", 203993869),  # v1.3.0
    ],
    EthereumNetwork.SCROLL_SEPOLIA_TESTNET: [
        ("0xa6B71E26C5e0845f74c812102Ca7114b6a896AB2", 6254),  # v1.3.0
    ],
    EthereumNetwork.FANTOM_OPERA: [
        ("0xC22834581EbC8527d974F8a1c97E1bEA4EF910BC", 38810826),  # v1.3.0
        ("0xa6B71E26C5e0845f74c812102Ca7114b6a896AB2", 21817221),  # v1.3.0
    ],
    EthereumNetwork.FANTOM_TESTNET: [
        ("0xa6B71E26C5e0845f74c812102Ca7114b6a896AB2", 4627348),  # v1.3.0
        ("0x63B5caf390e8AF7133DBE6bA92A69167a854Ac91", 4627348),  # v1.3.0
    ],
    EthereumNetwork.ROOTSTOCK_MAINNET: [
        ("0xa6B71E26C5e0845f74c812102Ca7114b6a896AB2", 3891234),  # v1.3.0
    ],
    EthereumNetwork.ROOTSTOCK_TESTNET: [
        ("0xa6B71E26C5e0845f74c812102Ca7114b6a896AB2", 2362232),  # v1.3.0
    ],
    EthereumNetwork.JAPAN_OPEN_CHAIN_MAINNET: [
        ("0xC22834581EbC8527d974F8a1c97E1bEA4EF910BC", 7709119),  # v1.3.0
    ],
    EthereumNetwork.JAPAN_OPEN_CHAIN_TESTNET: [
        ("0xC22834581EbC8527d974F8a1c97E1bEA4EF910BC", 1315556),  # v1.3.0
    ],
    EthereumNetwork.ZETACHAIN_ATHENS_3_TESTNET: [
        ("0xC22834581EbC8527d974F8a1c97E1bEA4EF910BC", 1962972),  # v1.3.0
    ],
    EthereumNetwork.SCROLL: [
        ("0xa6B71E26C5e0845f74c812102Ca7114b6a896AB2", 179),  # v1.3.0
    ],
    EthereumNetwork.TELOS_EVM_MAINNET: [
        ("0xa6B71E26C5e0845f74c812102Ca7114b6a896AB2", 237435678),  # v1.3.0
    ],
    EthereumNetwork.TELOS_EVM_TESTNET: [
        ("0xa6B71E26C5e0845f74c812102Ca7114b6a896AB2", 194005709),  # v1.3.0
    ],
    EthereumNetwork.PGN_PUBLIC_GOODS_NETWORK: [
        ("0xa6B71E26C5e0845f74c812102Ca7114b6a896AB2", 344314),  # v1.3.0
    ],
    EthereumNetwork.SEPOLIA_PGN_PUBLIC_GOODS_NETWORK: [
        ("0xa6B71E26C5e0845f74c812102Ca7114b6a896AB2", 1774097),  # v1.3.0
    ],
    EthereumNetwork.ARTHERA_TESTNET: [
        ("0x4e1DCf7AD4e460CfD30791CCC4F9c8a4f820ec67", 4186337),  # v1.4.1
        ("0xC22834581EbC8527d974F8a1c97E1bEA4EF910BC", 119959),  # v1.3.0
    ],
    EthereumNetwork.MANTA_PACIFIC_MAINNET: [
        ("0xa6B71E26C5e0845f74c812102Ca7114b6a896AB2", 338464),  # v1.3.0
    ],
    EthereumNetwork.KROMA: [
        ("0xC22834581EbC8527d974F8a1c97E1bEA4EF910BC", 5281925),  # v1.3.0
    ],
    EthereumNetwork.KROMA_SEPOLIA: [
        ("0xC22834581EbC8527d974F8a1c97E1bEA4EF910BC", 7867188),  # v1.3.0
    ],
    EthereumNetwork.HAQQ_NETWORK: [
        ("0x4e1DCf7AD4e460CfD30791CCC4F9c8a4f820ec67", 9054785),  # v1.4.1
        ("0xa6B71E26C5e0845f74c812102Ca7114b6a896AB2", 422239),  # v1.3.0
    ],
    EthereumNetwork.HAQQ_CHAIN_TESTNET: [
        ("0x4e1DCf7AD4e460CfD30791CCC4F9c8a4f820ec67", 7031865),  # v1.4.1
        ("0xC22834581EbC8527d974F8a1c97E1bEA4EF910BC", 1514954),  # v1.3.0
    ],
    EthereumNetwork.MODE: [
        ("0xa6B71E26C5e0845f74c812102Ca7114b6a896AB2", 2610484),  # v1.3.0
    ],
<<<<<<< HEAD
    EthereumNetwork.BERACHAIN_ARTIO: [
        ("0xa6B71E26C5e0845f74c812102Ca7114b6a896AB2", 379659),  # v1.3.0
=======
    EthereumNetwork.UNREAL_TESTNET: [
        ("0xa6B71E26C5e0845f74c812102Ca7114b6a896AB2", 735),  # v1.3.0
>>>>>>> bfcf31b6
    ],
}<|MERGE_RESOLUTION|>--- conflicted
+++ resolved
@@ -664,15 +664,13 @@
         ("0x3E5c63644E683549055b9Be8653de26E0B4CD36E", 2610515, "1.3.0+L2"),
         ("0xd9Db270c1B5E3Bd161E8c8503c55cEABeE709552", 2610520, "1.3.0"),
     ],
-<<<<<<< HEAD
     EthereumNetwork.BERACHAIN_ARTIO: [
         ("0x3E5c63644E683549055b9Be8653de26E0B4CD36E", 379846, "1.3.0+L2"),
         ("0xd9Db270c1B5E3Bd161E8c8503c55cEABeE709552", 380093, "1.3.0"),
-=======
+    ],
     EthereumNetwork.UNREAL_TESTNET: [
         ("0x3E5c63644E683549055b9Be8653de26E0B4CD36E", 742, "1.3.0+L2"),
         ("0xd9Db270c1B5E3Bd161E8c8503c55cEABeE709552", 743, "1.3.0"),
->>>>>>> bfcf31b6
     ],
 }
 
@@ -1116,12 +1114,10 @@
     EthereumNetwork.MODE: [
         ("0xa6B71E26C5e0845f74c812102Ca7114b6a896AB2", 2610484),  # v1.3.0
     ],
-<<<<<<< HEAD
     EthereumNetwork.BERACHAIN_ARTIO: [
         ("0xa6B71E26C5e0845f74c812102Ca7114b6a896AB2", 379659),  # v1.3.0
-=======
+    ],
     EthereumNetwork.UNREAL_TESTNET: [
         ("0xa6B71E26C5e0845f74c812102Ca7114b6a896AB2", 735),  # v1.3.0
->>>>>>> bfcf31b6
     ],
 }